--- conflicted
+++ resolved
@@ -32,50 +32,8 @@
 #import "NSKeyedArchiverShims.h"
 #import "NSLocaleShims.h"
 #import "NSTimeZoneShims.h"
-<<<<<<< HEAD
 #import "NSUndoManagerShims.h"
-=======
-#import "NSUndoManagerShims.h"
-
-typedef struct {
-    void *_Nonnull memory;
-    size_t capacity;
-    _Bool onStack;
-} _ConditionalAllocationBuffer;
-
-static inline _Bool _resizeConditionalAllocationBuffer(_ConditionalAllocationBuffer *_Nonnull buffer, size_t amt) {
-    size_t amount = malloc_good_size(amt);
-    if (amount <= buffer->capacity) { return true; }
-    void *newMemory;
-    if (buffer->onStack) {
-        newMemory = malloc(amount);
-        if (newMemory == NULL) { return false; }
-        memcpy(newMemory, buffer->memory, buffer->capacity);
-        buffer->onStack = false;
-    } else {
-        newMemory = realloc(buffer->memory, amount);
-        if (newMemory == NULL) { return false; }
-    }
-    if (newMemory == NULL) { return false; }
-    buffer->memory = newMemory;
-    buffer->capacity = amount;
-    return true;
-}
-
-static inline _Bool _withStackOrHeapBuffer(size_t amount, void (__attribute__((noescape)) ^ _Nonnull applier)(_ConditionalAllocationBuffer *_Nonnull)) {
-    _ConditionalAllocationBuffer buffer;
-    buffer.capacity = malloc_good_size(amount);
-    buffer.onStack = (pthread_main_np() != 0 ? buffer.capacity < 2048 : buffer.capacity < 512);
-    buffer.memory = buffer.onStack ? alloca(buffer.capacity) : malloc(buffer.capacity);
-    if (buffer.memory == NULL) { return false; }
-    applier(&buffer);
-    if (!buffer.onStack) {
-        free(buffer.memory);
-    }
-    return true;
-}
 
 @protocol _NSKVOCompatibilityShim <NSObject>
 + (void)_noteProcessHasUsedKVOSwiftOverlay;
-@end
->>>>>>> c91003b1
+@end