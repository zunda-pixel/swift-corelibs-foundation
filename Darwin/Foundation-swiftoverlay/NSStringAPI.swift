//===----------------------------------------------------------------------===//
//
// This source file is part of the Swift.org open source project
//
// Copyright (c) 2014 - 2016 Apple Inc. and the Swift project authors
// Licensed under Apache License v2.0 with Runtime Library Exception
//
// See http://swift.org/LICENSE.txt for license information
// See http://swift.org/CONTRIBUTORS.txt for the list of Swift project authors
//
//===----------------------------------------------------------------------===//
//
// Exposing the API of NSString on Swift's String
//
//===----------------------------------------------------------------------===//

// Open Issues
// ===========
//
// Property Lists need to be properly bridged
//

@warn_unused_result
func _toNSArray<T, U : AnyObject>(a: [T], @noescape f: (T) -> U) -> NSArray {
  let result = NSMutableArray(capacity: a.length)
  for s in a {
    result.add(f(s))
  }
  return result
}

@warn_unused_result
func _toNSRange(r: Range<String.Index>) -> NSRange {
  return NSRange(
    location: r.startIndex._utf16Index,
    length: r.endIndex._utf16Index - r.startIndex._utf16Index)
}

@warn_unused_result
func _countFormatSpecifiers(a: String) -> Int {
  // The implementation takes advantage of the fact that internal
  // representation of String is UTF-16.  Because we only care about the ASCII
  // percent character, we don't need to decode UTF-16.

  let percentUTF16  = UTF16.CodeUnit(("%" as UnicodeScalar).value)
  let notPercentUTF16: UTF16.CodeUnit = 0
  var lastChar = notPercentUTF16 // anything other than % would work here
  var count = 0

  for c in a.utf16 {
    if lastChar == percentUTF16 {
      if c == percentUTF16 {
        // a "%" following this one should not be taken as literal
        lastChar = notPercentUTF16
      }
      else {
        count += 1
        lastChar = c
      }
    } else {
      lastChar = c
    }
  }
  return count
}

extension String {

  //===--- Bridging Helpers -----------------------------------------------===//
  //===--------------------------------------------------------------------===//

  /// The corresponding `NSString` - a convenience for bridging code.
  var _ns: NSString {
    return self as NSString
  }

  /// Return an `Index` corresponding to the given offset in our UTF-16
  /// representation.
  @warn_unused_result
  func _index(utf16Index: Int) -> Index {
    return Index(_base: String.UnicodeScalarView.Index(utf16Index, _core))
  }

  /// Return a `Range<Index>` corresponding to the given `NSRange` of
  /// our UTF-16 representation.
  @warn_unused_result
  func _range(r: NSRange) -> Range<Index> {
    return _index(r.location)..<_index(r.location + r.length)
  }

  /// Return a `Range<Index>?` corresponding to the given `NSRange` of
  /// our UTF-16 representation.
  @warn_unused_result
  func _optionalRange(r: NSRange) -> Range<Index>? {
    if r.location == NSNotFound {
      return .None
    }
    return _range(r)
  }

  /// Invoke `body` on an `Int` buffer.  If `index` was converted from
  /// non-`nil`, convert the buffer to an `Index` and write it into the
  /// memory referred to by `index`
  func _withOptionalOutParameter<Result>(
    index: UnsafeMutablePointer<Index>,
    @noescape body: (UnsafeMutablePointer<Int>) -> Result
  ) -> Result {
    var utf16Index: Int = 0
    let result = index._withBridgeValue(&utf16Index) {
      body($0)
    }
    index._setIfNonNil { self._index(utf16Index) }
    return result
  }

  /// Invoke `body` on an `NSRange` buffer.  If `range` was converted
  /// from non-`nil`, convert the buffer to a `Range<Index>` and write
  /// it into the memory referred to by `range`
  func _withOptionalOutParameter<Result>(
    range: UnsafeMutablePointer<Range<Index>>,
    @noescape body: (UnsafeMutablePointer<NSRange>) -> Result
  ) -> Result {
    var nsRange = NSRange(location: 0, length: 0)
    let result = range._withBridgeValue(&nsRange) {
      body($0)
    }
    range._setIfNonNil { self._range(nsRange) }
    return result
  }

  //===--- Class Methods --------------------------------------------------===//
  //===--------------------------------------------------------------------===//

  // + (const NSStringEncoding *)availableStringEncodings

  /// Returns an Array of the encodings string objects support
  /// in the application’s environment.
  @warn_unused_result
  public static func availableStringEncodings() -> [NSStringEncoding] {
    var result = [NSStringEncoding]()
    var p = NSString.availableStringEncodings()
    while p.pointee != 0 {
      result.append(p.pointee)
      p += 1
    }
    return result
  }

  // + (NSStringEncoding)defaultCStringEncoding

  /// Returns the C-string encoding assumed for any method accepting
  /// a C string as an argument.
  @warn_unused_result
  public static func defaultCStringEncoding() -> NSStringEncoding {
    return NSString.defaultCStringEncoding()
  }

  // + (NSString *)localizedNameOfStringEncoding:(NSStringEncoding)encoding

  /// Returns a human-readable string giving the name of a given encoding.
  @warn_unused_result
  public static func localizedNameOfStringEncoding(
    encoding: NSStringEncoding
  ) -> String {
    return NSString.localizedNameOfStringEncoding(encoding)
  }

  // + (instancetype)localizedStringWithFormat:(NSString *)format, ...

  /// Returns a string created by using a given format string as a
  /// template into which the remaining argument values are substituted
  /// according to the user's default locale.
  @warn_unused_result
  public static func localizedStringWithFormat(
    format: String, _ arguments: CVarArg...
  ) -> String {
    return String(format: format, locale: NSLocale.current(),
      arguments: arguments)
  }

  // + (NSString *)pathWithComponents:(NSArray *)components

  /// Returns a string built from the strings in a given array
  /// by concatenating them with a path separator between each pair.
  @available(*, unavailable, message="Use fileURLWithPathComponents on NSURL instead.")
  public static func pathWithComponents(components: [String]) -> String {
    return NSString.pathWithComponents(components)
  }

  //===--------------------------------------------------------------------===//
  // NSString factory functions that have a corresponding constructor
  // are omitted.
  //
  // + (instancetype)string
  //
  // + (instancetype)
  //     stringWithCharacters:(const unichar *)chars length:(NSUInteger)length
  //
  // + (instancetype)stringWithFormat:(NSString *)format, ...
  //
  // + (instancetype)
  //     stringWithContentsOfFile:(NSString *)path
  //     encoding:(NSStringEncoding)enc
  //     error:(NSError **)error
  //
  // + (instancetype)
  //     stringWithContentsOfFile:(NSString *)path
  //     usedEncoding:(NSStringEncoding *)enc
  //     error:(NSError **)error
  //
  // + (instancetype)
  //     stringWithContentsOfURL:(NSURL *)url
  //     encoding:(NSStringEncoding)enc
  //     error:(NSError **)error
  //
  // + (instancetype)
  //     stringWithContentsOfURL:(NSURL *)url
  //     usedEncoding:(NSStringEncoding *)enc
  //     error:(NSError **)error
  //
  // + (instancetype)
  //     stringWithCString:(const char *)cString
  //     encoding:(NSStringEncoding)enc
  //===--------------------------------------------------------------------===//

  //===--- Adds nothing for String beyond what String(s) does -------------===//
  // + (instancetype)stringWithString:(NSString *)aString
  //===--------------------------------------------------------------------===//

  // + (instancetype)stringWithUTF8String:(const char *)bytes

  /// Produces a string created by copying the data from a given
  /// C array of UTF8-encoded bytes.
  public init?(utf8String bytes: UnsafePointer<CChar>) {
    if let ns = NSString(utF8String: bytes) {
      self = ns as String
    } else {
      return nil
    }
  }

  //===--- Instance Methods/Properties-------------------------------------===//
  //===--------------------------------------------------------------------===//

  //===--- Omitted by agreement during API review 5/20/2014 ---------------===//
  // @property BOOL boolValue;

  // - (BOOL)canBeConvertedToEncoding:(NSStringEncoding)encoding

  /// Returns a Boolean value that indicates whether the
  /// `String` can be converted to a given encoding without loss of
  /// information.
  @warn_unused_result
  public func canBeConvertedToEncoding(encoding: NSStringEncoding) -> Bool {
    return _ns.canBeConvertedToEncoding(encoding)
  }

  // @property NSString* capitalizedString

  /// Produce a string with the first character from each word changed
  /// to the corresponding uppercase value.
  public var capitalized: String {
    return _ns.capitalized as String
  }

  // @property (readonly, copy) NSString *localizedCapitalizedString NS_AVAILABLE(10_11, 9_0);

  /// A capitalized representation of the `String` that is produced
  /// using the current locale.
  @available(OSX 10.11, iOS 9.0, *)
  public var localizedCapitalized: String {
    return _ns.localizedCapitalized
  }

  // - (NSString *)capitalizedStringWithLocale:(NSLocale *)locale

  /// Returns a capitalized representation of the `String`
  /// using the specified locale.
  @warn_unused_result
  public func capitalizedStringWith(locale: NSLocale?) -> String {
    return _ns.capitalizedStringWith(locale) as String
  }

  // - (NSComparisonResult)caseInsensitiveCompare:(NSString *)aString

  /// Returns the result of invoking `compare:options:` with
  /// `NSCaseInsensitiveSearch` as the only option.
  @warn_unused_result
  public func caseInsensitiveCompare(aString: String) -> NSComparisonResult {
    return _ns.caseInsensitiveCompare(aString)
  }

  //===--- Omitted by agreement during API review 5/20/2014 ---------------===//
  // - (unichar)characterAtIndex:(NSUInteger)index
  //
  // We have a different meaning for "Character" in Swift, and we are
  // trying not to expose error-prone UTF-16 integer indexes

  // - (NSString *)
  //     commonPrefixWithString:(NSString *)aString
  //     options:(NSStringCompareOptions)mask

  /// Returns a string containing characters the `String` and a
  /// given string have in common, starting from the beginning of each
  /// up to the first characters that aren’t equivalent.
  @warn_unused_result
  public func commonPrefixWith(
    aString: String, options: NSStringCompareOptions) -> String {
    return _ns.commonPrefixWith(aString, options: options)
  }

  // - (NSComparisonResult)
  //     compare:(NSString *)aString
  //
  // - (NSComparisonResult)
  //     compare:(NSString *)aString options:(NSStringCompareOptions)mask
  //
  // - (NSComparisonResult)
  //     compare:(NSString *)aString options:(NSStringCompareOptions)mask
  //     range:(NSRange)range
  //
  // - (NSComparisonResult)
  //     compare:(NSString *)aString options:(NSStringCompareOptions)mask
  //     range:(NSRange)range locale:(id)locale

  /// Compares the string using the specified options and
  /// returns the lexical ordering for the range.
  @warn_unused_result
  public func compare(
    aString: String,
    options mask: NSStringCompareOptions = [],
    range: Range<Index>? = nil,
    locale: NSLocale? = nil
  ) -> NSComparisonResult {
    // According to Ali Ozer, there may be some real advantage to
    // dispatching to the minimal selector for the supplied options.
    // So let's do that; the switch should compile away anyhow.
    return locale != nil ? _ns.compare(
      aString, options: mask,
      range: _toNSRange(range ?? self.characters.indices),
      locale: locale)

    : range != nil ? _ns.compare(
      aString,
      options: mask,
      range: _toNSRange(range ?? self.characters.indices))

    : !mask.isEmpty ? _ns.compare(aString, options: mask)

    : _ns.compare(aString)
  }

  // - (NSUInteger)
  //     completePathIntoString:(NSString **)outputName
  //     caseSensitive:(BOOL)flag
  //     matchesIntoArray:(NSArray **)outputArray
  //     filterTypes:(NSArray *)filterTypes

  /// Interprets the `String` as a path in the file system and
  /// attempts to perform filename completion, returning a numeric
  /// value that indicates whether a match was possible, and by
  /// reference the longest path that matches the `String`.
  /// Returns the actual number of matching paths.
  @warn_unused_result
  public func completePathInto(
    outputName: UnsafeMutablePointer<String> = nil,
    caseSensitive: Bool,
    matchesInto matchesIntoArray: UnsafeMutablePointer<[String]> = nil,
    filterTypes: [String]? = nil
  ) -> Int {
    var nsMatches: NSArray?
    var nsOutputName: NSString?

    let result = outputName._withBridgeObject(&nsOutputName) {
      outputName in matchesIntoArray._withBridgeObject(&nsMatches) {
        matchesIntoArray in
        self._ns.completePathInto(
          outputName, caseSensitive: caseSensitive,
          matchesInto: matchesIntoArray, filterTypes: filterTypes
        )
      }
    }

    if let matches = nsMatches {
      // Since this function is effectively a bridge thunk, use the
      // bridge thunk semantics for the NSArray conversion
      matchesIntoArray._setIfNonNil { _convertNSArrayToArray(matches) }
    }

    if let n = nsOutputName {
      outputName._setIfNonNil { n as String }
    }
    return result
  }

  // - (NSArray *)
  //     componentsSeparatedByCharactersInSet:(NSCharacterSet *)separator

  /// Returns an array containing substrings from the `String`
  /// that have been divided by characters in a given set.
  @warn_unused_result
  public func componentsSeparatedByCharactersIn(
    separator: NSCharacterSet
  ) -> [String] {
    // FIXME: two steps due to <rdar://16971181>
    let nsa = _ns.componentsSeparatedByCharactersIn(separator) as NSArray
    // Since this function is effectively a bridge thunk, use the
    // bridge thunk semantics for the NSArray conversion
    return _convertNSArrayToArray(nsa)
  }


  // - (NSArray *)componentsSeparatedByString:(NSString *)separator

  /// Returns an array containing substrings from the `String`
  /// that have been divided by a given separator.
  public func componentsSeparatedBy(separator: String) -> [String] {
    let nsa = _ns.componentsSeparatedBy(separator) as NSArray
    // Since this function is effectively a bridge thunk, use the
    // bridge thunk semantics for the NSArray conversion
    return _convertNSArrayToArray(nsa)
  }

  // - (const char *)cStringUsingEncoding:(NSStringEncoding)encoding

  /// Returns a representation of the `String` as a C string
  /// using a given encoding.
  @warn_unused_result
  public func cStringUsingEncoding(encoding: NSStringEncoding) -> [CChar]? {
    return withExtendedLifetime(_ns) {
      (s: NSString) -> [CChar]? in
      _persistCString(s.cStringUsingEncoding(encoding))
    }
  }

  // - (NSData *)dataUsingEncoding:(NSStringEncoding)encoding
  //
  // - (NSData *)
  //     dataUsingEncoding:(NSStringEncoding)encoding
  //     allowLossyConversion:(BOOL)flag

  /// Returns an `NSData` object containing a representation of
  /// the `String` encoded using a given encoding.
  @warn_unused_result
  public func dataUsingEncoding(
    encoding: NSStringEncoding,
    allowLossyConversion: Bool = false
  ) -> NSData? {
    return _ns.dataUsingEncoding(
      encoding, allowLossyConversion: allowLossyConversion)
  }

  // @property NSString* decomposedStringWithCanonicalMapping;

  /// Returns a string made by normalizing the `String`’s
  /// contents using Form D.
  public var decomposedStringWithCanonicalMapping: String {
    return _ns.decomposedStringWithCanonicalMapping
  }

  // @property NSString* decomposedStringWithCompatibilityMapping;

  /// Returns a string made by normalizing the `String`’s
  /// contents using Form KD.
  public var decomposedStringWithCompatibilityMapping: String {
    return _ns.decomposedStringWithCompatibilityMapping
  }

  //===--- Importing Foundation should not affect String printing ---------===//
  // Therefore, we're not exposing this:
  //
  //   @property NSString* description


  //===--- Omitted for consistency with API review results 5/20/2014 -----===//
  // @property double doubleValue;

  // - (void)
  //     enumerateLinesUsingBlock:(void (^)(NSString *line, BOOL *stop))block

  /// Enumerates all the lines in a string.
<<<<<<< HEAD
  public func enumerateLines(body: (line: String, inout stop: Bool)->()) {
    _ns.enumerateLinesUsing {
=======
  public func enumerateLines(body: (line: String, inout stop: Bool) -> ()) {
    _ns.enumerateLinesUsingBlock {
>>>>>>> 2bcb007a
      (line: String, stop: UnsafeMutablePointer<ObjCBool>)
    in
      var stop_ = false
      body(line: line, stop: &stop_)
      if stop_ {
        UnsafeMutablePointer<ObjCBool>(stop).pointee = true
      }
    }
  }

  // - (void)
  //     enumerateLinguisticTagsInRange:(NSRange)range
  //     scheme:(NSString *)tagScheme
  //     options:(NSLinguisticTaggerOptions)opts
  //     orthography:(NSOrthography *)orthography
  //     usingBlock:(
  //       void (^)(
  //         NSString *tag, NSRange tokenRange,
  //         NSRange sentenceRange, BOOL *stop)
  //       )block

  /// Performs linguistic analysis on the specified string by
  /// enumerating the specific range of the string, providing the
  /// Block with the located tags.
  public func enumerateLinguisticTagsIn(
    range: Range<Index>,
    scheme tagScheme: String,
    options opts: NSLinguisticTaggerOptions,
    orthography: NSOrthography?,
    _ body:
      (String, Range<Index>, Range<Index>, inout Bool) -> ()
  ) {
    _ns.enumerateLinguisticTagsIn(
      _toNSRange(range),
      scheme: tagScheme,
      options: opts,
      orthography: orthography != nil ? orthography! : nil
    ) {
      var stop_ = false
      body($0, self._range($1), self._range($2), &stop_)
      if stop_ {
        UnsafeMutablePointer($3).pointee = true
      }
    }
  }

  // - (void)
  //     enumerateSubstringsInRange:(NSRange)range
  //     options:(NSStringEnumerationOptions)opts
  //     usingBlock:(
  //       void (^)(
  //         NSString *substring,
  //         NSRange substringRange,
  //         NSRange enclosingRange,
  //         BOOL *stop)
  //       )block

  /// Enumerates the substrings of the specified type in the
  /// specified range of the string.
  public func enumerateSubstringsIn(
    range: Range<Index>,
    options opts:NSStringEnumerationOptions = [],
    _ body: (
      substring: String?, substringRange: Range<Index>,
      enclosingRange: Range<Index>, inout Bool
    ) -> ()
  ) {
    _ns.enumerateSubstringsIn(_toNSRange(range), options: opts) {
      var stop_ = false

      body(substring: $0,
        substringRange: self._range($1),
        enclosingRange: self._range($2),
        &stop_)

      if stop_ {
        UnsafeMutablePointer($3).pointee = true
      }
    }
  }

  // @property NSStringEncoding fastestEncoding;

  /// Returns the fastest encoding to which the `String` may be
  /// converted without loss of information.
  public var fastestEncoding: NSStringEncoding {
    return _ns.fastestEncoding
  }

  // - (const char *)fileSystemRepresentation

  /// Returns a file system-specific representation of the `String`.
  @available(*, unavailable, message="Use getFileSystemRepresentation on NSURL instead.")
  public func fileSystemRepresentation() -> [CChar] {
    return _persistCString(_ns.fileSystemRepresentation)!
  }

  //===--- Omitted for consistency with API review results 5/20/2014 ------===//
  // @property float floatValue;

  // - (BOOL)
  //     getBytes:(void *)buffer
  //     maxLength:(NSUInteger)maxBufferCount
  //     usedLength:(NSUInteger*)usedBufferCount
  //     encoding:(NSStringEncoding)encoding
  //     options:(NSStringEncodingConversionOptions)options
  //     range:(NSRange)range
  //     remainingRange:(NSRangePointer)leftover

  /// Writes the given `range` of characters into `buffer` in a given
  /// `encoding`, without any allocations.  Does not NULL-terminate.
  ///
  /// - Parameter buffer: A buffer into which to store the bytes from
  ///   the receiver. The returned bytes are not NUL-terminated.
  ///
  /// - Parameter maxBufferCount: The maximum number of bytes to write
  ///   to buffer.
  ///
  /// - Parameter usedBufferCount: The number of bytes used from
  ///   buffer. Pass `nil` if you do not need this value.
  ///
  /// - Parameter encoding: The encoding to use for the returned bytes.
  ///
  /// - Parameter options: A mask to specify options to use for
  ///   converting the receiver’s contents to `encoding` (if conversion
  ///   is necessary).
  ///
  /// - Parameter range: The range of characters in the receiver to get.
  ///
  /// - Parameter leftover: The remaining range. Pass `nil` If you do
  ///   not need this value.
  ///
  /// - Returns: `true` iff some characters were converted.
  ///
  /// - Note: Conversion stops when the buffer fills or when the
  ///   conversion isn't possible due to the chosen encoding.
  ///
  /// - Note: will get a maximum of `min(buffer.count, maxLength)` bytes.
  public func getBytes(
    inout buffer: [UInt8],
    maxLength maxBufferCount: Int,
    usedLength usedBufferCount: UnsafeMutablePointer<Int>,
    encoding: NSStringEncoding,
    options: NSStringEncodingConversionOptions,
    range: Range<Index>,
    remainingRange leftover: UnsafeMutablePointer<Range<Index>>
  ) -> Bool {
    return _withOptionalOutParameter(leftover) {
      self._ns.getBytes(
        &buffer,
        maxLength: min(buffer.length, maxBufferCount),
        usedLength: usedBufferCount,
        encoding: encoding,
        options: options,
        range: _toNSRange(range),
        remaining: $0)
    }
  }

  // - (BOOL)
  //     getCString:(char *)buffer
  //     maxLength:(NSUInteger)maxBufferCount
  //     encoding:(NSStringEncoding)encoding

  /// Converts the `String`’s content to a given encoding and
  /// stores them in a buffer.
  /// - Note: will store a maximum of `min(buffer.length, maxLength)` bytes.
  public func getCString(
    inout buffer: [CChar], maxLength: Int, encoding: NSStringEncoding
  ) -> Bool {
    return _ns.getCString(
      &buffer, maxLength: min(buffer.length, maxLength), encoding: encoding)
  }

  // - (BOOL)
  //     getFileSystemRepresentation:(char *)buffer
  //     maxLength:(NSUInteger)maxLength

  /// Interprets the `String` as a system-independent path and
  /// fills a buffer with a C-string in a format and encoding suitable
  /// for use with file-system calls.
  /// - Note: will store a maximum of `min(buffer.length, maxLength)` bytes.
  @available(*, unavailable, message="Use getFileSystemRepresentation on NSURL instead.")
  public func getFileSystemRepresentation(
    inout buffer: [CChar], maxLength: Int) -> Bool {
    return _ns.getFileSystemRepresentation(
      &buffer, maxLength: min(buffer.length, maxLength))
  }

  // - (void)
  //     getLineStart:(NSUInteger *)startIndex
  //     end:(NSUInteger *)lineEndIndex
  //     contentsEnd:(NSUInteger *)contentsEndIndex
  //     forRange:(NSRange)aRange

  /// Returns by reference the beginning of the first line and
  /// the end of the last line touched by the given range.
  public func getLineStart(
    start: UnsafeMutablePointer<Index>,
    end: UnsafeMutablePointer<Index>,
    contentsEnd: UnsafeMutablePointer<Index>,
    forRange: Range<Index>
  ) {
    _withOptionalOutParameter(start) {
      start in self._withOptionalOutParameter(end) {
        end in self._withOptionalOutParameter(contentsEnd) {
          contentsEnd in self._ns.getLineStart(
            start, end: end,
            contentsEnd: contentsEnd,
            forRange: _toNSRange(forRange))
        }
      }
    }
  }

  // - (void)
  //     getParagraphStart:(NSUInteger *)startIndex
  //     end:(NSUInteger *)endIndex
  //     contentsEnd:(NSUInteger *)contentsEndIndex
  //     forRange:(NSRange)aRange

  /// Returns by reference the beginning of the first paragraph
  /// and the end of the last paragraph touched by the given range.
  public func getParagraphStart(
    start: UnsafeMutablePointer<Index>,
    end: UnsafeMutablePointer<Index>,
    contentsEnd: UnsafeMutablePointer<Index>,
    forRange: Range<Index>
  ) {
    _withOptionalOutParameter(start) {
      start in self._withOptionalOutParameter(end) {
        end in self._withOptionalOutParameter(contentsEnd) {
          contentsEnd in self._ns.getParagraphStart(
            start, end: end,
            contentsEnd: contentsEnd,
            forRange: _toNSRange(forRange))
        }
      }
    }
  }

  // - (NSUInteger)hash

  /// An unsigned integer that can be used as a hash table address.
  public var hash: Int {
    return _ns.hash
  }

  //===--- Already provided by String's core ------------------------------===//
  // - (instancetype)init

  //===--- Initializers that can fail -------------------------------------===//
  // - (instancetype)
  //     initWithBytes:(const void *)bytes
  //     length:(NSUInteger)length
  //     encoding:(NSStringEncoding)encoding

  /// Produces an initialized `NSString` object equivalent to the given
  /// `bytes` interpreted in the given `encoding`.
  public init? <
    S: Sequence where S.Iterator.Element == UInt8
  >(
    bytes: S, encoding: NSStringEncoding
  ) {
    let byteArray = Array(bytes)
    if let ns = NSString(
      bytes: byteArray, length: byteArray.length, encoding: encoding) {

      self = ns as String
    } else {
      return nil
    }
  }

  // - (instancetype)
  //     initWithBytesNoCopy:(void *)bytes
  //     length:(NSUInteger)length
  //     encoding:(NSStringEncoding)encoding
  //     freeWhenDone:(BOOL)flag

  /// Produces an initialized `String` object that contains a
  /// given number of bytes from a given buffer of bytes interpreted
  /// in a given encoding, and optionally frees the buffer.  WARNING:
  /// this initializer is not memory-safe!
  public init?(
    bytesNoCopy bytes: UnsafeMutablePointer<Void>, length: Int,
    encoding: NSStringEncoding, freeWhenDone flag: Bool
  ) {
    if let ns = NSString(
      bytesNoCopy: bytes, length: length, encoding: encoding,
      freeWhenDone: flag) {

      self = ns as String
    } else {
      return nil
    }
  }


  // - (instancetype)
  //     initWithCharacters:(const unichar *)characters
  //     length:(NSUInteger)length

  /// Returns an initialized `String` object that contains a
  /// given number of characters from a given array of Unicode
  /// characters.
  public init(
    utf16CodeUnits: UnsafePointer<unichar>,
    count: Int
  ) {
    self = NSString(characters: utf16CodeUnits, length: count) as String
  }

  // - (instancetype)
  //     initWithCharactersNoCopy:(unichar *)characters
  //     length:(NSUInteger)length
  //     freeWhenDone:(BOOL)flag

  /// Returns an initialized `String` object that contains a given
  /// number of characters from a given array of UTF-16 Code Units
  public init(
    utf16CodeUnitsNoCopy: UnsafePointer<unichar>,
    count: Int,
    freeWhenDone flag: Bool
  ) {
    self = NSString(
      charactersNoCopy: UnsafeMutablePointer(utf16CodeUnitsNoCopy),
      length: count,
      freeWhenDone: flag) as String
  }

  //===--- Initializers that can fail -------------------------------------===//

  // - (instancetype)
  //     initWithContentsOfFile:(NSString *)path
  //     encoding:(NSStringEncoding)enc
  //     error:(NSError **)error
  //

  /// Produces a string created by reading data from the file at a
  /// given path interpreted using a given encoding.
  public init(
    contentsOfFile path: String,
    encoding enc: NSStringEncoding
  ) throws {
    let ns = try NSString(contentsOfFile: path, encoding: enc)
    self = ns as String
  }

  // - (instancetype)
  //     initWithContentsOfFile:(NSString *)path
  //     usedEncoding:(NSStringEncoding *)enc
  //     error:(NSError **)error

  /// Produces a string created by reading data from the file at
  /// a given path and returns by reference the encoding used to
  /// interpret the file.
  public init(
    contentsOfFile path: String,
    usedEncoding: UnsafeMutablePointer<NSStringEncoding> = nil
  ) throws {
    let ns = try NSString(contentsOfFile: path, usedEncoding: usedEncoding)
    self = ns as String
  }

  // - (instancetype)
  //     initWithContentsOfURL:(NSURL *)url
  //     encoding:(NSStringEncoding)enc
  //     error:(NSError**)error

  /// Produces a string created by reading data from a given URL
  /// interpreted using a given encoding.  Errors are written into the
  /// inout `error` argument.
  public init(
    contentsOf url: NSURL,
    encoding enc: NSStringEncoding
  ) throws {
    let ns = try NSString(contentsOf: url, encoding: enc)
    self = ns as String
  }

  // - (instancetype)
  //     initWithContentsOfURL:(NSURL *)url
  //     usedEncoding:(NSStringEncoding *)enc
  //     error:(NSError **)error

  /// Produces a string created by reading data from a given URL
  /// and returns by reference the encoding used to interpret the
  /// data.  Errors are written into the inout `error` argument.
  public init(
    contentsOf url: NSURL,
    usedEncoding enc: UnsafeMutablePointer<NSStringEncoding> = nil
  ) throws {
    let ns = try NSString(contentsOf: url, usedEncoding: enc)
    self = ns as String
  }

  // - (instancetype)
  //     initWithCString:(const char *)nullTerminatedCString
  //     encoding:(NSStringEncoding)encoding

  /// Produces a string containing the bytes in a given C array,
  /// interpreted according to a given encoding.
  public init?(
    cString: UnsafePointer<CChar>,
    encoding enc: NSStringEncoding
  ) {
    if let ns = NSString(cString: cString, encoding: enc) {
      self = ns as String
    } else {
      return nil
    }
  }
  
  // FIXME: handle optional locale with default arguments
  
  // - (instancetype)
  //     initWithData:(NSData *)data
  //     encoding:(NSStringEncoding)encoding

  /// Returns a `String` initialized by converting given `data` into
  /// Unicode characters using a given `encoding`.
  public init?(data: NSData, encoding: NSStringEncoding) {
    guard let s = NSString(data: data, encoding: encoding) else { return nil }
    self = s as String
  }
  
  // - (instancetype)initWithFormat:(NSString *)format, ...

  /// Returns a `String` object initialized by using a given
  /// format string as a template into which the remaining argument
  /// values are substituted.
  public init(format: String, _ arguments: CVarArg...) {
    self = String(format: format, arguments: arguments)
  }

  // - (instancetype)
  //     initWithFormat:(NSString *)format
  //     arguments:(va_list)argList

  /// Returns a `String` object initialized by using a given
  /// format string as a template into which the remaining argument
  /// values are substituted according to the user’s default locale.
  public init(format: String, arguments: [CVarArg]) {
    self = String(format: format, locale: nil, arguments: arguments)
  }

  // - (instancetype)initWithFormat:(NSString *)format locale:(id)locale, ...

  /// Returns a `String` object initialized by using a given
  /// format string as a template into which the remaining argument
  /// values are substituted according to given locale information.
  public init(format: String, locale: NSLocale?, _ args: CVarArg...) {
    self = String(format: format, locale: locale, arguments: args)
  }

  // - (instancetype)
  //     initWithFormat:(NSString *)format
  //     locale:(id)locale
  //     arguments:(va_list)argList

  /// Returns a `String` object initialized by using a given
  /// format string as a template into which the remaining argument
  /// values are substituted according to given locale information.
  public init(format: String, locale: NSLocale?, arguments: [CVarArg]) {
    _require(
      _countFormatSpecifiers(format) <= arguments.length,
      "Too many format specifiers (%<letter>) provided for the argument list"
    )
    self = withVaList(arguments) {
      NSString(format: format, locale: locale, arguments: $0) as String
    }
  }

  //===--- Already provided by core Swift ---------------------------------===//
  // - (instancetype)initWithString:(NSString *)aString

  //===--- Initializers that can fail dropped for factory functions -------===//
  // - (instancetype)initWithUTF8String:(const char *)bytes

  //===--- Omitted for consistency with API review results 5/20/2014 ------===//
  // @property NSInteger integerValue;
  // @property Int intValue;

  //===--- Omitted by apparent agreement during API review 5/20/2014 ------===//
  // @property BOOL absolutePath;
  // - (BOOL)isEqualToString:(NSString *)aString

  //===--- Kept for consistency with API review results 5/20/2014 ---------===//
  // We decided to keep pathWithComponents, so keeping this too
  // @property NSString lastPathComponent;

  /// Returns the last path component of the `String`.
  @available(*, unavailable, message="Use lastPathComponent on NSURL instead.")
  public var lastPathComponent: String {
    return _ns.lastPathComponent
  }

  //===--- Renamed by agreement during API review 5/20/2014 ---------------===//
  // @property NSUInteger length;

  /// Returns the number of Unicode characters in the `String`.
  @available(*, unavailable,
    message="Take the length of a UTF-16 view instead, i.e. str.utf16.length")
  public var utf16Count: Int {
    return _ns.length
  }

  // - (NSUInteger)lengthOfBytesUsingEncoding:(NSStringEncoding)enc

  /// Returns the number of bytes required to store the
  /// `String` in a given encoding.
  @warn_unused_result
  public func lengthOfBytesUsingEncoding(encoding: NSStringEncoding) -> Int {
    return _ns.lengthOfBytesUsingEncoding(encoding)
  }

  // - (NSRange)lineRangeForRange:(NSRange)aRange

  /// Returns the range of characters representing the line or lines
  /// containing a given range.
  @warn_unused_result
  public func lineRangeFor(aRange: Range<Index>) -> Range<Index> {
    return _range(_ns.lineRangeFor(_toNSRange(aRange)))
  }

  // - (NSArray *)
  //     linguisticTagsInRange:(NSRange)range
  //     scheme:(NSString *)tagScheme
  //     options:(NSLinguisticTaggerOptions)opts
  //     orthography:(NSOrthography *)orthography
  //     tokenRanges:(NSArray**)tokenRanges

  /// Returns an array of linguistic tags for the specified
  /// range and requested tags within the receiving string.
  @warn_unused_result
  public func linguisticTagsIn(
    range: Range<Index>,
    scheme tagScheme: String,
    options opts: NSLinguisticTaggerOptions = [],
    orthography: NSOrthography? = nil,
    tokenRanges: UnsafeMutablePointer<[Range<Index>]> = nil // FIXME:Can this be nil?
  ) -> [String] {
    var nsTokenRanges: NSArray? = nil
    let result = tokenRanges._withBridgeObject(&nsTokenRanges) {
      self._ns.linguisticTagsIn(
        _toNSRange(range), scheme: tagScheme, options: opts,
        orthography: orthography != nil ? orthography! : nil, tokenRanges: $0) as NSArray
    }

    if nsTokenRanges != nil {
      tokenRanges._setIfNonNil {
        (nsTokenRanges! as [AnyObject]).map {
          self._range($0.rangeValue)
        }
      }
    }

    return _convertNSArrayToArray(result)
  }

  // - (NSComparisonResult)localizedCaseInsensitiveCompare:(NSString *)aString

  /// Compares the string and a given string using a
  /// case-insensitive, localized, comparison.
  @warn_unused_result
  public
  func localizedCaseInsensitiveCompare(aString: String) -> NSComparisonResult {
    return _ns.localizedCaseInsensitiveCompare(aString)
  }

  // - (NSComparisonResult)localizedCompare:(NSString *)aString

  /// Compares the string and a given string using a localized
  /// comparison.
  @warn_unused_result
  public func localizedCompare(aString: String) -> NSComparisonResult {
    return _ns.localizedCompare(aString)
  }

  /// Compares strings as sorted by the Finder.
  @warn_unused_result
  public func localizedStandardCompare(string: String) -> NSComparisonResult {
    return _ns.localizedStandardCompare(string)
  }

  //===--- Omitted for consistency with API review results 5/20/2014 ------===//
  // @property long long longLongValue

  // @property (readonly, copy) NSString *localizedLowercase NS_AVAILABLE(10_11, 9_0);

  /// A lowercase version of the string that is produced using the current
  /// locale.
  @available(OSX 10.11, iOS 9.0, *)
  public var localizedLowercase: String {
    return _ns.localizedLowercase
  }

  // - (NSString *)lowercaseStringWithLocale:(NSLocale *)locale

  /// Returns a version of the string with all letters
  /// converted to lowercase, taking into account the specified
  /// locale.
  @warn_unused_result
  public func lowercaseStringWith(locale: NSLocale?) -> String {
    return _ns.lowercaseStringWith(locale)
  }

  // - (NSUInteger)maximumLengthOfBytesUsingEncoding:(NSStringEncoding)enc

  /// Returns the maximum number of bytes needed to store the
  /// `String` in a given encoding.
  @warn_unused_result
  public
  func maximumLengthOfBytesUsingEncoding(encoding: NSStringEncoding) -> Int {
    return _ns.maximumLengthOfBytesUsingEncoding(encoding)
  }

  // - (NSRange)paragraphRangeForRange:(NSRange)aRange

  /// Returns the range of characters representing the
  /// paragraph or paragraphs containing a given range.
  @warn_unused_result
  public func paragraphRangeFor(aRange: Range<Index>) -> Range<Index> {
    return _range(_ns.paragraphRangeFor(_toNSRange(aRange)))
  }

  // @property NSArray* pathComponents

  /// Returns an array of NSString objects containing, in
  /// order, each path component of the `String`.
  @available(*, unavailable, message="Use pathComponents on NSURL instead.")
  public var pathComponents: [String] {
    return _ns.pathComponents
  }

  // @property NSString* pathExtension;

  /// Interprets the `String` as a path and returns the
  /// `String`’s extension, if any.
  @available(*, unavailable, message="Use pathExtension on NSURL instead.")
  public var pathExtension: String {
    return _ns.pathExtension
  }

  // @property NSString* precomposedStringWithCanonicalMapping;

  /// Returns a string made by normalizing the `String`’s
  /// contents using Form C.
  public var precomposedStringWithCanonicalMapping: String {
    return _ns.precomposedStringWithCanonicalMapping
  }

  // @property NSString * precomposedStringWithCompatibilityMapping;

  /// Returns a string made by normalizing the `String`’s
  /// contents using Form KC.
  public var precomposedStringWithCompatibilityMapping: String {
    return _ns.precomposedStringWithCompatibilityMapping
  }

  // - (id)propertyList

  /// Parses the `String` as a text representation of a
  /// property list, returning an NSString, NSData, NSArray, or
  /// NSDictionary object, according to the topmost element.
  @warn_unused_result
  public func propertyList() -> AnyObject {
    return _ns.propertyList()
  }

  // - (NSDictionary *)propertyListFromStringsFileFormat

  /// Returns a dictionary object initialized with the keys and
  /// values found in the `String`.
  @warn_unused_result
  public
  func propertyListFromStringsFileFormat() -> [String : String] {
    return _ns.propertyListFromStringsFileFormat() as! [String : String]
  }

  // - (NSRange)rangeOfCharacterFromSet:(NSCharacterSet *)aSet
  //
  // - (NSRange)
  //     rangeOfCharacterFromSet:(NSCharacterSet *)aSet
  //     options:(NSStringCompareOptions)mask
  //
  // - (NSRange)
  //     rangeOfCharacterFromSet:(NSCharacterSet *)aSet
  //     options:(NSStringCompareOptions)mask
  //     range:(NSRange)aRange

  /// Finds and returns the range in the `String` of the first
  /// character from a given character set found in a given range with
  /// given options.
  @warn_unused_result
  public func rangeOfCharacterFrom(
    aSet: NSCharacterSet,
    options mask:NSStringCompareOptions = [],
    range aRange: Range<Index>? = nil
  ) -> Range<Index>? {
    return _optionalRange(
      _ns.rangeOfCharacterFrom(
        aSet, options: mask,
        range: _toNSRange(aRange ?? self.characters.indices)))
  }

  // - (NSRange)rangeOfComposedCharacterSequenceAtIndex:(NSUInteger)anIndex

  /// Returns the range in the `String` of the composed
  /// character sequence located at a given index.
  @warn_unused_result
  public
  func rangeOfComposedCharacterSequenceAt(anIndex: Index) -> Range<Index> {
    return _range(
      _ns.rangeOfComposedCharacterSequenceAt(anIndex._utf16Index))
  }

  // - (NSRange)rangeOfComposedCharacterSequencesForRange:(NSRange)range

  /// Returns the range in the string of the composed character
  /// sequences for a given range.
  @warn_unused_result
  public func rangeOfComposedCharacterSequencesFor(
    range: Range<Index>
  ) -> Range<Index> {
    // Theoretically, this will be the identity function.  In practice
    // I think users will be able to observe differences in the input
    // and output ranges due (if nothing else) to locale changes
    return _range(
      _ns.rangeOfComposedCharacterSequencesFor(_toNSRange(range)))
  }

  // - (NSRange)rangeOfString:(NSString *)aString
  //
  // - (NSRange)
  //     rangeOfString:(NSString *)aString options:(NSStringCompareOptions)mask
  //
  // - (NSRange)
  //     rangeOfString:(NSString *)aString
  //     options:(NSStringCompareOptions)mask
  //     range:(NSRange)aRange
  //
  // - (NSRange)
  //     rangeOfString:(NSString *)aString
  //     options:(NSStringCompareOptions)mask
  //     range:(NSRange)searchRange
  //     locale:(NSLocale *)locale

  /// Finds and returns the range of the first occurrence of a
  /// given string within a given range of the `String`, subject to
  /// given options, using the specified locale, if any.
  @warn_unused_result
  public func rangeOf(
    aString: String,
    options mask: NSStringCompareOptions = [],
    range searchRange: Range<Index>? = nil,
    locale: NSLocale? = nil
  ) -> Range<Index>? {
    return _optionalRange(
      locale != nil ? _ns.rangeOf(
        aString, options: mask,
        range: _toNSRange(searchRange ?? self.characters.indices),
        locale: locale
      )
      : searchRange != nil ? _ns.rangeOf(
        aString, options: mask, range: _toNSRange(searchRange!)
      )
      : !mask.isEmpty ? _ns.rangeOf(aString, options: mask)
      : _ns.rangeOf(aString)
    )
  }

  // - (BOOL)localizedStandardContainsString:(NSString *)str NS_AVAILABLE(10_11, 9_0);

  /// Returns `true` if `self` contains `string`, taking the current locale
  /// into account.
  ///
  /// This is the most appropriate method for doing user-level string searches,
  /// similar to how searches are done generally in the system.  The search is
  /// locale-aware, case and diacritic insensitive.  The exact list of search
  /// options applied may change over time.
  @warn_unused_result
  @available(OSX 10.11, iOS 9.0, *)
  public func localizedStandardContains(string: String) -> Bool {
    return _ns.localizedStandardContains(string)
  }

  // - (NSRange)localizedStandardRangeOfString:(NSString *)str NS_AVAILABLE(10_11, 9_0);

  /// Finds and returns the range of the first occurrence of a given string,
  /// taking the current locale into account.  Returns `nil` if the string was
  /// not found.
  ///
  /// This is the most appropriate method for doing user-level string searches,
  /// similar to how searches are done generally in the system.  The search is
  /// locale-aware, case and diacritic insensitive.  The exact list of search
  /// options applied may change over time.
  @warn_unused_result
  @available(OSX 10.11, iOS 9.0, *)
  public func localizedStandardRangeOf(string: String) -> Range<Index>? {
    return _optionalRange(_ns.localizedStandardRangeOf(string))
  }

  // @property NSStringEncoding smallestEncoding;

  /// Returns the smallest encoding to which the `String` can
  /// be converted without loss of information.
  public var smallestEncoding: NSStringEncoding {
    return _ns.smallestEncoding
  }

  // @property NSString *stringByAbbreviatingWithTildeInPath;

  /// Returns a new string that replaces the current home
  /// directory portion of the current path with a tilde (`~`)
  /// character.
  @available(*, unavailable, message="Use abbreviatingWithTildeInPath on NSString instead.")
  public var abbreviatingWithTildeInPath: String {
    return _ns.abbreviatingWithTildeInPath
  }

  // - (NSString *)
  //     stringByAddingPercentEncodingWithAllowedCharacters:
  //       (NSCharacterSet *)allowedCharacters

  /// Returns a new string made from the `String` by replacing
  /// all characters not in the specified set with percent encoded
  /// characters.
  @warn_unused_result
  public func addingPercentEncodingWithAllowedCharacters(
    allowedCharacters: NSCharacterSet
  ) -> String? {
    // FIXME: the documentation states that this method can return nil if the
    // transformation is not possible, without going into further details.  The
    // implementation can only return nil if malloc() returns nil, so in
    // practice this is not possible.  Still, to be consistent with
    // documentation, we declare the method as returning an optional String.
    //
    // <rdar://problem/17901698> Docs for -[NSString
    // stringByAddingPercentEncodingWithAllowedCharacters] don't precisely
    // describe when return value is nil
    return _ns.addingPercentEncodingWithAllowedCharacters(
      allowedCharacters
    )
  }

  // - (NSString *)
  //     stringByAddingPercentEscapesUsingEncoding:(NSStringEncoding)encoding

  /// Returns a representation of the `String` using a given
  /// encoding to determine the percent escapes necessary to convert
  /// the `String` into a legal URL string.
  @available(*, deprecated, message="Use addingPercentEncodingWithAllowedCharacters(_:) instead, which always uses the recommended UTF-8 encoding, and which encodes for a specific URL component or subcomponent since each URL component or subcomponent has different rules for what characters are valid.")
  public func addingPercentEscapesUsingEncoding(
    encoding: NSStringEncoding
  ) -> String? {
    return _ns.addingPercentEscapesUsingEncoding(encoding)
  }

  // - (NSString *)stringByAppendingFormat:(NSString *)format, ...

  /// Returns a string made by appending to the `String` a
  /// string constructed from a given format string and the following
  /// arguments.
  @warn_unused_result
  public func appendingFormat(
    format: String, _ arguments: CVarArg...
  ) -> String {
    return _ns.appending(
      String(format: format, arguments: arguments))
  }

  // - (NSString *)stringByAppendingPathComponent:(NSString *)aString

  /// Returns a new string made by appending to the `String` a given string.
  @available(*, unavailable, message="Use URLByAppendingPathComponent on NSURL instead.")
  public func appendingPathComponent(aString: String) -> String {
    return _ns.appendingPathComponent(aString)
  }

  // - (NSString *)stringByAppendingPathExtension:(NSString *)ext

  /// Returns a new string made by appending to the `String` an
  /// extension separator followed by a given extension.
  @available(*, unavailable, message="Use URLByAppendingPathExtension on NSURL instead.")
  public func appendingPathExtension(ext: String) -> String? {
    // FIXME: This method can return nil in practice, for example when self is
    // an empty string.  OTOH, this is not documented, documentation says that
    // it always returns a string.
    //
    // <rdar://problem/17902469> -[NSString stringByAppendingPathExtension] can
    // return nil
    return _ns.appendingPathExtension(ext)
  }

  // - (NSString *)stringByAppendingString:(NSString *)aString

  /// Returns a new string made by appending a given string to
  /// the `String`.
  @warn_unused_result
  public func appending(aString: String) -> String {
    return _ns.appending(aString)
  }

  // @property NSString* stringByDeletingLastPathComponent;

  /// Returns a new string made by deleting the last path
  /// component from the `String`, along with any final path
  /// separator.
  @available(*, unavailable, message="Use URLByDeletingLastPathComponent on NSURL instead.")
  public var deletingLastPathComponent: String {
    return _ns.deletingLastPathComponent
  }

  // @property NSString* stringByDeletingPathExtension;

  /// Returns a new string made by deleting the extension (if
  /// any, and only the last) from the `String`.
  @available(*, unavailable, message="Use URLByDeletingPathExtension on NSURL instead.")
  public var deletingPathExtension: String {
    return _ns.deletingPathExtension
  }

  // @property NSString* stringByExpandingTildeInPath;

  /// Returns a new string made by expanding the initial
  /// component of the `String` to its full path value.
  @available(*, unavailable, message="Use expandingTildeInPath on NSString instead.")
  public var expandingTildeInPath: String {
    return _ns.expandingTildeInPath
  }

  // - (NSString *)
  //     stringByFoldingWithOptions:(NSStringCompareOptions)options
  //     locale:(NSLocale *)locale

  /// Returns a string with the given character folding options
  /// applied.
  @warn_unused_result
  public func folding(
    options options: NSStringCompareOptions = [], locale: NSLocale?
  ) -> String {
    return _ns.folding(options: options, locale: locale)
  }

  // - (NSString *)stringByPaddingToLength:(NSUInteger)newLength
  //     withString:(NSString *)padString
  //     startingAtIndex:(NSUInteger)padIndex

  /// Returns a new string formed from the `String` by either
  /// removing characters from the end, or by appending as many
  /// occurrences as necessary of a given pad string.
  @warn_unused_result
  public func byPaddingToLength(
    newLength: Int, withString padString: String, startingAt padIndex: Int
  ) -> String {
    return _ns.byPaddingToLength(
      newLength, withString: padString, startingAt: padIndex)
  }

  // @property NSString* stringByRemovingPercentEncoding;

  /// Returns a new string made from the `String` by replacing
  /// all percent encoded sequences with the matching UTF-8
  /// characters.
  public var removingPercentEncoding: String? {
    return _ns.removingPercentEncoding
  }

  // - (NSString *)
  //     stringByReplacingCharactersInRange:(NSRange)range
  //     withString:(NSString *)replacement

  /// Returns a new string in which the characters in a
  /// specified range of the `String` are replaced by a given string.
  @warn_unused_result
  public func replacingCharactersIn(
    range: Range<Index>, withString replacement: String
  ) -> String {
    return _ns.replacingCharactersIn(
      _toNSRange(range), withString: replacement)
  }

  // - (NSString *)
  //     stringByReplacingOccurrencesOfString:(NSString *)target
  //     withString:(NSString *)replacement
  //
  // - (NSString *)
  //     stringByReplacingOccurrencesOfString:(NSString *)target
  //     withString:(NSString *)replacement
  //     options:(NSStringCompareOptions)options
  //     range:(NSRange)searchRange

  /// Returns a new string in which all occurrences of a target
  /// string in a specified range of the `String` are replaced by
  /// another given string.
  @warn_unused_result
  public func replacingOccurrencesOf(
    target: String,
    withString replacement: String,
    options: NSStringCompareOptions = [],
    range searchRange: Range<Index>? = nil
  ) -> String {
    return (searchRange != nil) || (!options.isEmpty)
    ? _ns.replacingOccurrencesOf(
      target,
      withString: replacement, options: options,
      range: _toNSRange(searchRange ?? self.characters.indices)
    )
    : _ns.replacingOccurrencesOf(target, withString: replacement)
  }

  // - (NSString *)
  //     stringByReplacingPercentEscapesUsingEncoding:(NSStringEncoding)encoding

  /// Returns a new string made by replacing in the `String`
  /// all percent escapes with the matching characters as determined
  /// by a given encoding.
  @available(*, deprecated, message="Use removingPercentEncoding instead, which always uses the recommended UTF-8 encoding.")
  public func replacingPercentEscapesUsingEncoding(
    encoding: NSStringEncoding
  ) -> String? {
    return _ns.replacingPercentEscapesUsingEncoding(encoding)
  }

  // @property NSString* stringByResolvingSymlinksInPath;

  /// Returns a new string made from the `String` by resolving
  /// all symbolic links and standardizing path.
  @available(*, unavailable, message="Use URLByResolvingSymlinksInPath on NSURL instead.")
  public var resolvingSymlinksInPath: String {
    return _ns.resolvingSymlinksInPath
  }

  // @property NSString* stringByStandardizingPath;

  /// Returns a new string made by removing extraneous path
  /// components from the `String`.
  @available(*, unavailable, message="Use URLByStandardizingPath on NSURL instead.")
  public var standardizingPath: String {
    return _ns.standardizingPath
  }

  // - (NSString *)stringByTrimmingCharactersInSet:(NSCharacterSet *)set

  /// Returns a new string made by removing from both ends of
  /// the `String` characters contained in a given character set.
  @warn_unused_result
  public func byTrimmingCharactersIn(set: NSCharacterSet) -> String {
    return _ns.byTrimmingCharactersIn(set)
  }

  // - (NSArray *)stringsByAppendingPaths:(NSArray *)paths

  /// Returns an array of strings made by separately appending
  /// to the `String` each string in a given array.
  @available(*, unavailable, message="map over paths with URLByAppendingPathComponent instead.")
  public func stringsByAppendingPaths(paths: [String]) -> [String] {
    return _ns.stringsByAppendingPaths(paths)
  }

  // - (NSString *)substringFromIndex:(NSUInteger)anIndex

  /// Returns a new string containing the characters of the
  /// `String` from the one at a given index to the end.
  @warn_unused_result
  public func substringFrom(index: Index) -> String {
    return _ns.substringFrom(index._utf16Index)
  }

  // - (NSString *)substringToIndex:(NSUInteger)anIndex

  /// Returns a new string containing the characters of the
  /// `String` up to, but not including, the one at a given index.
  @warn_unused_result
  public func substringTo(index: Index) -> String {
    return _ns.substringTo(index._utf16Index)
  }

  // - (NSString *)substringWithRange:(NSRange)aRange

  /// Returns a string object containing the characters of the
  /// `String` that lie within a given range.
  @warn_unused_result
  public func substringWith(aRange: Range<Index>) -> String {
    return _ns.substringWith(_toNSRange(aRange))
  }

  // @property (readonly, copy) NSString *localizedUppercaseString NS_AVAILABLE(10_11, 9_0);

  /// An uppercase version of the string that is produced using the current
  /// locale.
  @available(OSX 10.11, iOS 9.0, *)
  public var localizedUppercase: String {
    return _ns.localizedUppercase as String
  }

  // - (NSString *)uppercaseStringWithLocale:(NSLocale *)locale

  /// Returns a version of the string with all letters
  /// converted to uppercase, taking into account the specified
  /// locale.
  @warn_unused_result
  public func uppercaseStringWith(locale: NSLocale?) -> String {
    return _ns.uppercaseStringWith(locale)
  }

  //===--- Omitted due to redundancy with "utf8" property -----------------===//
  // - (const char *)UTF8String

  // - (BOOL)
  //     writeToFile:(NSString *)path
  //     atomically:(BOOL)useAuxiliaryFile
  //     encoding:(NSStringEncoding)enc
  //     error:(NSError **)error

  /// Writes the contents of the `String` to a file at a given
  /// path using a given encoding.
  public func writeToFile(
    path: String, atomically useAuxiliaryFile:Bool,
    encoding enc: NSStringEncoding
  ) throws {
    try self._ns.writeToFile(
      path, atomically: useAuxiliaryFile, encoding: enc)
  }

  // - (BOOL)
  //     writeToURL:(NSURL *)url
  //     atomically:(BOOL)useAuxiliaryFile
  //     encoding:(NSStringEncoding)enc
  //     error:(NSError **)error

  /// Writes the contents of the `String` to the URL specified
  /// by url using the specified encoding.
  public func writeToURL(
    url: NSURL, atomically useAuxiliaryFile: Bool,
    encoding enc: NSStringEncoding
  ) throws {
    try self._ns.writeTo(
      url, atomically: useAuxiliaryFile, encoding: enc)
  }

  // - (nullable NSString *)stringByApplyingTransform:(NSString *)transform reverse:(BOOL)reverse NS_AVAILABLE(10_11, 9_0);

  /// Perform string transliteration.
  @warn_unused_result
  @available(OSX 10.11, iOS 9.0, *)
  public func applyingTransform(
    transform: String, reverse: Bool
  ) -> String? {
    return _ns.applyingTransform(transform, reverse: reverse)
  }

  //===--- From the 10.10 release notes; not in public documentation ------===//
  // No need to make these unavailable on earlier OSes, since they can
  // forward trivially to rangeOfString.

  /// Returns `true` iff `other` is non-empty and contained within
  /// `self` by case-sensitive, non-literal search.
  ///
  /// Equivalent to `self.rangeOfString(other) != nil`
  @warn_unused_result
  public func contains(other: String) -> Bool {
    let r = self.rangeOf(other) != nil
    if #available(OSX 10.10, iOS 8.0, *) {
      _sanityCheck(r == _ns.contains(other))
    }
    return r
  }
  
  /// Returns `true` iff `other` is non-empty and contained within
  /// `self` by case-insensitive, non-literal search, taking into
  /// account the current locale.
  ///
  /// Locale-independent case-insensitive operation, and other needs,
  /// can be achieved by calling
  /// `rangeOfString(_:options:_,range:_locale:_)`.
  ///
  /// Equivalent to
  ///
  ///     self.rangeOf(
  ///       other, options: .CaseInsensitiveSearch,
  ///       locale: NSLocale.current()) != nil
  @warn_unused_result
  public func localizedCaseInsensitiveContains(other: String) -> Bool {
    let r = self.rangeOf(
      other, options: .CaseInsensitiveSearch, locale: NSLocale.current()
    ) != nil
    if #available(OSX 10.10, iOS 8.0, *) {
      _sanityCheck(r == _ns.localizedCaseInsensitiveContains(other))
    }
    return r
  }
}
<|MERGE_RESOLUTION|>--- conflicted
+++ resolved
@@ -476,16 +476,11 @@
   // @property double doubleValue;
 
   // - (void)
-  //     enumerateLinesUsingBlock:(void (^)(NSString *line, BOOL *stop))block
+  //     enumerateLinesUsing:(void (^)(NSString *line, BOOL *stop))block
 
   /// Enumerates all the lines in a string.
-<<<<<<< HEAD
-  public func enumerateLines(body: (line: String, inout stop: Bool)->()) {
+  public func enumerateLines(body: (line: String, inout stop: Bool) -> ()) {
     _ns.enumerateLinesUsing {
-=======
-  public func enumerateLines(body: (line: String, inout stop: Bool) -> ()) {
-    _ns.enumerateLinesUsingBlock {
->>>>>>> 2bcb007a
       (line: String, stop: UnsafeMutablePointer<ObjCBool>)
     in
       var stop_ = false
