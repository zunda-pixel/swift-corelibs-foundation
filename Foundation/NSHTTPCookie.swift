--- conflicted
+++ resolved
@@ -54,148 +54,7 @@
 /// the various cookie attributes. It has accessors to get the various
 /// attributes of a cookie.
 public class NSHTTPCookie : NSObject {
-<<<<<<< HEAD
-    private struct Cookie {
-        let comment: String?
-        let commentURL: NSURL?
-        let domain: String
-        let expiresDate: NSDate?
-        let HTTPOnly: Bool
-        let secure: Bool
-        let sessionOnly: Bool
-        let name: String
-        let path: String
-        let portList: [NSNumber]?
-        let properties: [String: Any]?
-        let value: String
-        let version: Int
-    }
-    private let cookieRepresentation: Cookie
-
-    /// Initialize a NSHTTPCookie object with a dictionary of parameters
-    ///
-    /// - Parameter properties: The dictionary of properties to be used to
-    /// initialize this cookie.
-    ///
-    /// Supported dictionary keys and value types for the
-    /// given dictionary are as follows.
-    ///
-    /// All properties can handle an NSString value, but some can also
-    /// handle other types.
-    ///
-    /// <table border=1 cellspacing=2 cellpadding=4>
-    /// <tr>
-    ///     <th>Property key constant</th>
-    ///     <th>Type of value</th>
-    ///     <th>Required</th>
-    ///     <th>Description</th>
-    /// </tr>
-    /// <tr>
-    ///     <td>NSHTTPCookieComment</td>
-    ///     <td>NSString</td>
-    ///     <td>NO</td>
-    ///     <td>Comment for the cookie. Only valid for version 1 cookies and
-    ///     later. Default is nil.</td>
-    /// </tr>
-    /// <tr>
-    ///     <td>NSHTTPCookieCommentURL</td>
-    ///     <td>NSURL or NSString</td>
-    ///     <td>NO</td>
-    ///     <td>Comment URL for the cookie. Only valid for version 1 cookies
-    ///     and later. Default is nil.</td>
-    /// </tr>
-    /// <tr>
-    ///     <td>NSHTTPCookieDomain</td>
-    ///     <td>NSString</td>
-    ///     <td>Special, a value for either NSHTTPCookieOriginURL or
-    ///     NSHTTPCookieDomain must be specified.</td>
-    ///     <td>Domain for the cookie. Inferred from the value for
-    ///     NSHTTPCookieOriginURL if not provided.</td>
-    /// </tr>
-    /// <tr>
-    ///     <td>NSHTTPCookieDiscard</td>
-    ///     <td>NSString</td>
-    ///     <td>NO</td>
-    ///     <td>A string stating whether the cookie should be discarded at
-    ///     the end of the session. String value must be either "TRUE" or
-    ///     "FALSE". Default is "FALSE", unless this is cookie is version
-    ///     1 or greater and a value for NSHTTPCookieMaximumAge is not
-    ///     specified, in which case it is assumed "TRUE".</td>
-    /// </tr>
-    /// <tr>
-    ///     <td>NSHTTPCookieExpires</td>
-    ///     <td>NSDate or NSString</td>
-    ///     <td>NO</td>
-    ///     <td>Expiration date for the cookie. Used only for version 0
-    ///     cookies. Ignored for version 1 or greater.</td>
-    /// </tr>
-    /// <tr>
-    ///     <td>NSHTTPCookieMaximumAge</td>
-    ///     <td>NSString</td>
-    ///     <td>NO</td>
-    ///     <td>A string containing an integer value stating how long in
-    ///     seconds the cookie should be kept, at most. Only valid for
-    ///     version 1 cookies and later. Default is "0".</td>
-    /// </tr>
-    /// <tr>
-    ///     <td>NSHTTPCookieName</td>
-    ///     <td>NSString</td>
-    ///     <td>YES</td>
-    ///     <td>Name of the cookie</td>
-    /// </tr>
-    /// <tr>
-    ///     <td>NSHTTPCookieOriginURL</td>
-    ///     <td>NSURL or NSString</td>
-    ///     <td>Special, a value for either NSHTTPCookieOriginURL or
-    ///     NSHTTPCookieDomain must be specified.</td>
-    ///     <td>URL that set this cookie. Used as default for other fields
-    ///     as noted.</td>
-    /// </tr>
-    /// <tr>
-    ///     <td>NSHTTPCookiePath</td>
-    ///     <td>NSString</td>
-    ///     <td>NO</td>
-    ///     <td>Path for the cookie. Inferred from the value for
-    ///     NSHTTPCookieOriginURL if not provided. Default is "/".</td>
-    /// </tr>
-    /// <tr>
-    ///     <td>NSHTTPCookiePort</td>
-    ///     <td>NSString</td>
-    ///     <td>NO</td>
-    ///     <td>comma-separated integer values specifying the ports for the
-    ///     cookie. Only valid for version 1 cookies and later. Default is
-    ///     empty string ("").</td>
-    /// </tr>
-    /// <tr>
-    ///     <td>NSHTTPCookieSecure</td>
-    ///     <td>NSString</td>
-    ///     <td>NO</td>
-    ///     <td>A string stating whether the cookie should be transmitted
-    ///     only over secure channels. String value must be either "TRUE"
-    ///     or "FALSE". Default is "FALSE".</td>
-    /// </tr>
-    /// <tr>
-    ///     <td>NSHTTPCookieValue</td>
-    ///     <td>NSString</td>
-    ///     <td>YES</td>
-    ///     <td>Value of the cookie</td>
-    /// </tr>
-    /// <tr>
-    ///     <td>NSHTTPCookieVersion</td>
-    ///     <td>NSString</td>
-    ///     <td>NO</td>
-    ///     <td>Specifies the version of the cookie. Must be either "0" or
-    ///     "1". Default is "0".</td>
-    /// </tr>
-    /// </table>
-    ///
-    /// All other keys are ignored.
-    ///
-    /// - Returns: An initialized `NSHTTPCookie`, or nil if the set of
-    /// dictionary keys is invalid, for example because a required key is
-    /// missing, or a recognized key maps to an illegal value.
-    ///
-=======
+
     let _comment: String?
     let _commentURL: NSURL?
     let _domain: String
@@ -209,131 +68,130 @@
     let _value: String
     let _version: Int
     var _properties: [String : Any]
-    
-    /*!
-        @method initWithProperties:
-        @abstract Initialize a NSHTTPCookie object with a dictionary of
-        parameters
-        @param properties The dictionary of properties to be used to
-        initialize this cookie.
-        @discussion Supported dictionary keys and value types for the
-        given dictionary are as follows.
-    
-        All properties can handle an NSString value, but some can also
-        handle other types.
-    
-        <table border=1 cellspacing=2 cellpadding=4>
-        <tr>
-            <th>Property key constant</th>
-            <th>Type of value</th>
-            <th>Required</th>
-            <th>Description</th>
-        </tr>
-        <tr>
-            <td>NSHTTPCookieComment</td>
-            <td>NSString</td>
-            <td>NO</td>
-            <td>Comment for the cookie. Only valid for version 1 cookies and
-            later. Default is nil.</td>
-        </tr>
-        <tr>
-            <td>NSHTTPCookieCommentURL</td>
-            <td>NSURL or NSString</td>
-            <td>NO</td>
-            <td>Comment URL for the cookie. Only valid for version 1 cookies
-            and later. Default is nil.</td>
-        </tr>
-        <tr>
-            <td>NSHTTPCookieDomain</td>
-            <td>NSString</td>
-            <td>Special, a value for either NSHTTPCookieOriginURL or
-            NSHTTPCookieDomain must be specified.</td>
-            <td>Domain for the cookie. Inferred from the value for
-            NSHTTPCookieOriginURL if not provided.</td>
-        </tr>
-        <tr>
-            <td>NSHTTPCookieDiscard</td>
-            <td>NSString</td>
-            <td>NO</td>
-            <td>A string stating whether the cookie should be discarded at
-            the end of the session. String value must be either "TRUE" or
-            "FALSE". Default is "FALSE", unless this is cookie is version
-            1 or greater and a value for NSHTTPCookieMaximumAge is not
-            specified, in which case it is assumed "TRUE".</td>
-        </tr>
-        <tr>
-            <td>NSHTTPCookieExpires</td>
-            <td>NSDate or NSString</td>
-            <td>NO</td>
-            <td>Expiration date for the cookie. Used only for version 0
-            cookies. Ignored for version 1 or greater.</td>
-        </tr>
-        <tr>
-            <td>NSHTTPCookieMaximumAge</td>
-            <td>NSString</td>
-            <td>NO</td>
-            <td>A string containing an integer value stating how long in
-            seconds the cookie should be kept, at most. Only valid for
-            version 1 cookies and later. Default is "0".</td>
-        </tr>
-        <tr>
-            <td>NSHTTPCookieName</td>
-            <td>NSString</td>
-            <td>YES</td>
-            <td>Name of the cookie</td>
-        </tr>
-        <tr>
-            <td>NSHTTPCookieOriginURL</td>
-            <td>NSURL or NSString</td>
-            <td>Special, a value for either NSHTTPCookieOriginURL or
-            NSHTTPCookieDomain must be specified.</td>
-            <td>URL that set this cookie. Used as default for other fields
-            as noted.</td>
-        </tr>
-        <tr>
-            <td>NSHTTPCookiePath</td>
-            <td>NSString</td>
-            <td>NO</td>
-            <td>Path for the cookie. Inferred from the value for
-            NSHTTPCookieOriginURL if not provided. Default is "/".</td>
-        </tr>
-        <tr>
-            <td>NSHTTPCookiePort</td>
-            <td>NSString</td>
-            <td>NO</td>
-            <td>comma-separated integer values specifying the ports for the
-            cookie. Only valid for version 1 cookies and later. Default is
-            empty string ("").</td>
-        </tr>
-        <tr>
-            <td>NSHTTPCookieSecure</td>
-            <td>NSString</td>
-            <td>NO</td>
-            <td>A string stating whether the cookie should be transmitted
-            only over secure channels. String value must be either "TRUE"
-            or "FALSE". Default is "FALSE".</td>
-        </tr>
-        <tr>
-            <td>NSHTTPCookieValue</td>
-            <td>NSString</td>
-            <td>YES</td>
-            <td>Value of the cookie</td>
-        </tr>
-        <tr>
-            <td>NSHTTPCookieVersion</td>
-            <td>NSString</td>
-            <td>NO</td>
-            <td>Specifies the version of the cookie. Must be either "0" or
-            "1". Default is "0".</td>
-        </tr>
-        </table>
-        <p>
-        All other keys are ignored.
-        @result An initialized NSHTTPCookie, or nil if the set of
-        dictionary keys is invalid, for example because a required key is
-        missing, or a recognized key maps to an illegal value.
-    */
->>>>>>> 21282c5a
+
+    /// Initialize a NSHTTPCookie object with a dictionary of parameters
+    ///
+    /// - Parameter properties: The dictionary of properties to be used to
+    /// initialize this cookie.
+    ///
+    /// Supported dictionary keys and value types for the
+    /// given dictionary are as follows.
+    ///
+    /// All properties can handle an NSString value, but some can also
+    /// handle other types.
+    ///
+    /// <table border=1 cellspacing=2 cellpadding=4>
+    /// <tr>
+    ///     <th>Property key constant</th>
+    ///     <th>Type of value</th>
+    ///     <th>Required</th>
+    ///     <th>Description</th>
+    /// </tr>
+    /// <tr>
+    ///     <td>NSHTTPCookieComment</td>
+    ///     <td>NSString</td>
+    ///     <td>NO</td>
+    ///     <td>Comment for the cookie. Only valid for version 1 cookies and
+    ///     later. Default is nil.</td>
+    /// </tr>
+    /// <tr>
+    ///     <td>NSHTTPCookieCommentURL</td>
+    ///     <td>NSURL or NSString</td>
+    ///     <td>NO</td>
+    ///     <td>Comment URL for the cookie. Only valid for version 1 cookies
+    ///     and later. Default is nil.</td>
+    /// </tr>
+    /// <tr>
+    ///     <td>NSHTTPCookieDomain</td>
+    ///     <td>NSString</td>
+    ///     <td>Special, a value for either NSHTTPCookieOriginURL or
+    ///     NSHTTPCookieDomain must be specified.</td>
+    ///     <td>Domain for the cookie. Inferred from the value for
+    ///     NSHTTPCookieOriginURL if not provided.</td>
+    /// </tr>
+    /// <tr>
+    ///     <td>NSHTTPCookieDiscard</td>
+    ///     <td>NSString</td>
+    ///     <td>NO</td>
+    ///     <td>A string stating whether the cookie should be discarded at
+    ///     the end of the session. String value must be either "TRUE" or
+    ///     "FALSE". Default is "FALSE", unless this is cookie is version
+    ///     1 or greater and a value for NSHTTPCookieMaximumAge is not
+    ///     specified, in which case it is assumed "TRUE".</td>
+    /// </tr>
+    /// <tr>
+    ///     <td>NSHTTPCookieExpires</td>
+    ///     <td>NSDate or NSString</td>
+    ///     <td>NO</td>
+    ///     <td>Expiration date for the cookie. Used only for version 0
+    ///     cookies. Ignored for version 1 or greater.</td>
+    /// </tr>
+    /// <tr>
+    ///     <td>NSHTTPCookieMaximumAge</td>
+    ///     <td>NSString</td>
+    ///     <td>NO</td>
+    ///     <td>A string containing an integer value stating how long in
+    ///     seconds the cookie should be kept, at most. Only valid for
+    ///     version 1 cookies and later. Default is "0".</td>
+    /// </tr>
+    /// <tr>
+    ///     <td>NSHTTPCookieName</td>
+    ///     <td>NSString</td>
+    ///     <td>YES</td>
+    ///     <td>Name of the cookie</td>
+    /// </tr>
+    /// <tr>
+    ///     <td>NSHTTPCookieOriginURL</td>
+    ///     <td>NSURL or NSString</td>
+    ///     <td>Special, a value for either NSHTTPCookieOriginURL or
+    ///     NSHTTPCookieDomain must be specified.</td>
+    ///     <td>URL that set this cookie. Used as default for other fields
+    ///     as noted.</td>
+    /// </tr>
+    /// <tr>
+    ///     <td>NSHTTPCookiePath</td>
+    ///     <td>NSString</td>
+    ///     <td>NO</td>
+    ///     <td>Path for the cookie. Inferred from the value for
+    ///     NSHTTPCookieOriginURL if not provided. Default is "/".</td>
+    /// </tr>
+    /// <tr>
+    ///     <td>NSHTTPCookiePort</td>
+    ///     <td>NSString</td>
+    ///     <td>NO</td>
+    ///     <td>comma-separated integer values specifying the ports for the
+    ///     cookie. Only valid for version 1 cookies and later. Default is
+    ///     empty string ("").</td>
+    /// </tr>
+    /// <tr>
+    ///     <td>NSHTTPCookieSecure</td>
+    ///     <td>NSString</td>
+    ///     <td>NO</td>
+    ///     <td>A string stating whether the cookie should be transmitted
+    ///     only over secure channels. String value must be either "TRUE"
+    ///     or "FALSE". Default is "FALSE".</td>
+    /// </tr>
+    /// <tr>
+    ///     <td>NSHTTPCookieValue</td>
+    ///     <td>NSString</td>
+    ///     <td>YES</td>
+    ///     <td>Value of the cookie</td>
+    /// </tr>
+    /// <tr>
+    ///     <td>NSHTTPCookieVersion</td>
+    ///     <td>NSString</td>
+    ///     <td>NO</td>
+    ///     <td>Specifies the version of the cookie. Must be either "0" or
+    ///     "1". Default is "0".</td>
+    /// </tr>
+    /// </table>
+    ///
+    /// All other keys are ignored.
+    ///
+    /// - Returns: An initialized `NSHTTPCookie`, or nil if the set of
+    /// dictionary keys is invalid, for example because a required key is
+    /// missing, or a recognized key maps to an illegal value.
+    ///
     /// - Experiment: This is a draft API currently under consideration for official import into Foundation as a suitable alternative
     /// - Note: Since this API is under consideration it may be either removed or revised in the near future
     public init?(properties: [String : Any]) {
@@ -380,20 +238,12 @@
         } else {
             version = 0
         }
-<<<<<<< HEAD
-
-        let portList: [NSNumber]?
-        if let portString = properties[NSHTTPCookiePort] as? String {
-            portList = portString.characters
-                .split(separator: ",")
-=======
         _version = version
         
         if let portString = properties[NSHTTPCookiePort] as? String
         where _version == 1 {
             _portList = portString.characters
-                .split(",")
->>>>>>> 21282c5a
+                .split(separator: ",")
                 .flatMap { Int(String($0)) }
                 .map { NSNumber(integer: $0) }
         } else {
@@ -529,7 +379,6 @@
     /*@NSCopying*/ public var expiresDate: NSDate? {
         return _expiresDate
     }
-<<<<<<< HEAD
    
     /// Whether the receiver is session-only.
     ///
@@ -537,19 +386,7 @@
     /// session (regardless of expiration date), `false` if receiver need not
     /// be discarded at the end of the session.
     public var isSessionOnly: Bool {
-        return self.cookieRepresentation.sessionOnly
-=======
-    
-    /*!
-        @method isSessionOnly
-        @abstract Returns whether the receiver is session-only.
-        @result YES if this receiver should be discarded at the end of the
-        session (regardless of expiration date), NO if receiver need not
-        be discarded at the end of the session.
-    */
-    public var sessionOnly: Bool {
         return _sessionOnly
->>>>>>> 21282c5a
     }
     
     /// The domain of the receiver.
@@ -570,7 +407,6 @@
     public var path: String {
         return _path
     }
-<<<<<<< HEAD
    
     /// Whether the receiver should be sent only over secure channels
     ///
@@ -579,7 +415,7 @@
     /// trusted servers (i.e. via SSL or TLS), and should not be delievered to any
     /// javascript applications to prevent cross-site scripting vulnerabilities. 
     public var isSecure: Bool {
-        return self.cookieRepresentation.secure
+        return _secure
     }
     
     /// Whether the receiver should only be sent to HTTP servers per RFC 2965
@@ -590,39 +426,7 @@
     /// Specifically these cookies should not be delivered to any javascript
     /// applications to prevent cross-site scripting vulnerabilities.
     public var isHTTPOnly: Bool {
-        return self.cookieRepresentation.HTTPOnly
-=======
-    
-    /*!
-        @method isSecure
-        @abstract Returns whether the receiver should be sent only over
-        secure channels
-        @discussion Cookies may be marked secure by a server (or by a javascript).
-        Cookies marked as such must only be sent via an encrypted connection to 
-        trusted servers (i.e. via SSL or TLS), and should not be delievered to any
-        javascript applications to prevent cross-site scripting vulnerabilities.
-        @result YES if this cookie should be sent only over secure channels,
-        NO otherwise.
-    */
-    public var secure: Bool {
-        return _secure
-    }
-    
-    /*!
-        @method isHTTPOnly
-        @abstract Returns whether the receiver should only be sent to HTTP servers
-        per RFC 2965
-        @discussion Cookies may be marked as HTTPOnly by a server (or by a javascript).
-        Cookies marked as such must only be sent via HTTP Headers in HTTP Requests
-        for URL's that match both the path and domain of the respective Cookies.
-        Specifically these cookies should not be delivered to any javascript 
-        applications to prevent cross-site scripting vulnerabilities.
-        @result YES if this cookie should only be sent via HTTP headers,
-        NO otherwise.
-    */
-    public var HTTPOnly: Bool {
         return _HTTPOnly
->>>>>>> 21282c5a
     }
     
     /// The comment of the receiver.
