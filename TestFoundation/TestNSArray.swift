--- conflicted
+++ resolved
@@ -32,13 +32,10 @@
             ("test_binarySearchFringeCases", test_binarySearchFringeCases),
             ("test_replaceObjectsInRange_withObjectsFromArray", test_replaceObjectsInRange_withObjectsFromArray),
             ("test_replaceObjectsInRange_withObjectsFromArray_range", test_replaceObjectsInRange_withObjectsFromArray_range),
-<<<<<<< HEAD
+            ("test_sortedArrayUsingComparator", test_sortedArrayUsingComparator),
+            ("test_sortedArrayWithOptionsUsingComparator", test_sortedArrayWithOptionsUsingComparator)
             ("test_arrayReplacement", test_arrayReplacement),
             ("test_arrayReplaceObjectsInRangeFromRange", test_arrayReplaceObjectsInRangeFromRange),
-=======
-            ("test_sortedArrayUsingComparator", test_sortedArrayUsingComparator),
-            ("test_sortedArrayWithOptionsUsingComparator", test_sortedArrayWithOptionsUsingComparator)
->>>>>>> be92bd86
         ]
     }
     
