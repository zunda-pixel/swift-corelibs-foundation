--- conflicted
+++ resolved
@@ -25,11 +25,7 @@
         return [
             ("test_simpleRegularExpressions", test_simpleRegularExpressions),
             ("test_regularExpressionReplacement", test_regularExpressionReplacement),
-<<<<<<< HEAD
             ("test_complexRegularExpressions", test_complexRegularExpressions)
-=======
-            ("test_complexRegularExpressions", test_complexRegularExpressions) 
->>>>>>> 0fce41b6
         ]
     }
     
