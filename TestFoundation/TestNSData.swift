// This source file is part of the Swift.org open source project
//
// Copyright (c) 2014 - 2016 Apple Inc. and the Swift project authors
// Licensed under Apache License v2.0 with Runtime Library Exception
//
// See http://swift.org/LICENSE.txt for license information
// See http://swift.org/CONTRIBUTORS.txt for the list of Swift project authors
//

#if DEPLOYMENT_RUNTIME_OBJC || os(Linux)
    import Foundation
    import XCTest
#else
    import SwiftFoundation
    import SwiftXCTest
#endif

class TestNSData: XCTestCase {
    
    static var allTests: [(String, (TestNSData) -> () throws -> Void)] {
        return [
            ("test_description", test_description),
            ("test_emptyDescription", test_emptyDescription),
            ("test_longDescription", test_longDescription),
            ("test_debugDescription", test_debugDescription),
            ("test_longDebugDescription", test_longDebugDescription),
            ("test_limitDebugDescription", test_limitDebugDescription),
            ("test_edgeDebugDescription", test_edgeDebugDescription),
            ("test_writeToURLOptions", test_writeToURLOptions),
            ("test_edgeNoCopyDescription", test_edgeNoCopyDescription),
            ("test_initializeWithBase64EncodedDataGetsDecodedData", test_initializeWithBase64EncodedDataGetsDecodedData),
            ("test_initializeWithBase64EncodedDataWithNonBase64CharacterIsNil", test_initializeWithBase64EncodedDataWithNonBase64CharacterIsNil),
            ("test_initializeWithBase64EncodedDataWithNonBase64CharacterWithOptionToAllowItSkipsCharacter", test_initializeWithBase64EncodedDataWithNonBase64CharacterWithOptionToAllowItSkipsCharacter),
            ("test_base64EncodedDataGetsEncodedText", test_base64EncodedDataGetsEncodedText),
            ("test_base64EncodedDataWithOptionToInsertCarriageReturnContainsCarriageReturn", test_base64EncodedDataWithOptionToInsertCarriageReturnContainsCarriageReturn),
            ("test_base64EncodedDataWithOptionToInsertLineFeedsContainsLineFeed", test_base64EncodedDataWithOptionToInsertLineFeedsContainsLineFeed),
            ("test_base64EncodedDataWithOptionToInsertCarriageReturnAndLineFeedContainsBoth", test_base64EncodedDataWithOptionToInsertCarriageReturnAndLineFeedContainsBoth),
            ("test_base64EncodedStringGetsEncodedText", test_base64EncodedStringGetsEncodedText),
            ("test_initializeWithBase64EncodedStringGetsDecodedData", test_initializeWithBase64EncodedStringGetsDecodedData),
            ("test_base64DecodeWithPadding1", test_base64DecodeWithPadding1),
            ("test_base64DecodeWithPadding2", test_base64DecodeWithPadding2),
            ("test_rangeOfData",test_rangeOfData)
        ]
    }
    
    func test_writeToURLOptions() {
<<<<<<< HEAD
        let saveData = try! Data(contentsOf: NSBundle.mainBundle().URLForResource("Test", withExtension: "plist")!)
        let savePath = URL(fileURLWithPath: "/var/tmp/Test.plist")
=======
        let saveData = NSData(contentsOfURL: NSBundle.main().URLForResource("Test", withExtension: "plist")!)
        let savePath = "/var/tmp/Test.plist"
>>>>>>> 841c6041
        do {
            try saveData.write(to: savePath, options: .dataWritingAtomic)
            let fileManager = NSFileManager.defaultManager()
            XCTAssertTrue(fileManager.fileExists(atPath: savePath.path!))
            try! fileManager.removeItem(atPath: savePath.path!)
        } catch _ {
            XCTFail()
        }
    }

    func test_emptyDescription() {
        let expected = "<>"
        
        let bytes: [UInt8] = []
        let data = NSData(bytes: bytes, length: bytes.count)
        
        XCTAssertEqual(expected, data.description)
    }
    
    func test_description() {
        let expected =  "<ff4c3e00 55>"
        
        let bytes: [UInt8] = [0xff, 0x4c, 0x3e, 0x00, 0x55]
        let data = NSData(bytes: bytes, length: bytes.count)
        
        XCTAssertEqual(data.description, expected)
    }
    
    func test_longDescription() {
        // taken directly from Foundation
        let expected = "<ff6e4482 d8ff6e44 82d8ff6e 4482d8ff 6e4482d8 ff6e4482 d8ff6e44 82d8ff6e 4482d8ff 6e4482d8 ff6e4482 d8ff6e44 82d8ff6e 4482d8ff 6e4482d8 ff6e4482 d8ff6e44 82d8ff6e 4482d8ff 6e4482d8 ff6e4482 d8ff6e44 82d8ff6e 4482d8ff 6e4482d8 ff6e4482 d8ff6e44 82d8ff6e 4482d8ff 6e4482d8 ff6e4482 d8ff6e44 82d8ff6e 4482d8ff 6e4482d8 ff6e4482 d8ff6e44 82d8ff6e 4482d8ff 6e4482d8 ff6e4482 d8ff6e44 82d8ff6e 4482d8ff 6e4482d8 ff6e4482 d8ff6e44 82d8ff6e 4482d8ff 6e4482d8 ff6e4482 d8ff6e44 82d8ff6e 4482d8ff 6e4482d8 ff6e4482 d8ff6e44 82d8ff6e 4482d8ff 6e4482d8 ff6e4482 d8ff6e44 82d8ff6e 4482d8ff 6e4482d8 ff6e4482 d8ff6e44 82d8ff6e 4482d8ff 6e4482d8 ff6e4482 d8ff6e44 82d8ff6e 4482d8ff 6e4482d8 ff6e4482 d8ff6e44 82d8ff6e 4482d8ff 6e4482d8 ff6e4482 d8ff6e44 82d8ff6e 4482d8ff 6e4482d8 ff6e4482 d8ff6e44 82d8ff6e 4482d8ff 6e4482d8 ff6e4482 d8ff6e44 82d8>"
        
        let bytes: [UInt8] = [0xff, 0x6e, 0x44, 0x82, 0xd8, 0xff, 0x6e, 0x44, 0x82, 0xd8, 0xff, 0x6e, 0x44, 0x82, 0xd8, 0xff, 0x6e, 0x44, 0x82, 0xd8, 0xff, 0x6e, 0x44, 0x82, 0xd8, 0xff, 0x6e, 0x44, 0x82, 0xd8, 0xff, 0x6e, 0x44, 0x82, 0xd8, 0xff, 0x6e, 0x44, 0x82, 0xd8, 0xff, 0x6e, 0x44, 0x82, 0xd8, 0xff, 0x6e, 0x44, 0x82, 0xd8, 0xff, 0x6e, 0x44, 0x82, 0xd8, 0xff, 0x6e, 0x44, 0x82, 0xd8, 0xff, 0x6e, 0x44, 0x82, 0xd8, 0xff, 0x6e, 0x44, 0x82, 0xd8, 0xff, 0x6e, 0x44, 0x82, 0xd8, 0xff, 0x6e, 0x44, 0x82, 0xd8, 0xff, 0x6e, 0x44, 0x82, 0xd8, 0xff, 0x6e, 0x44, 0x82, 0xd8, 0xff, 0x6e, 0x44, 0x82, 0xd8, 0xff, 0x6e, 0x44, 0x82, 0xd8, 0xff, 0x6e, 0x44, 0x82, 0xd8, 0xff, 0x6e, 0x44, 0x82, 0xd8, 0xff, 0x6e, 0x44, 0x82, 0xd8, 0xff, 0x6e, 0x44, 0x82, 0xd8, 0xff, 0x6e, 0x44, 0x82, 0xd8, 0xff, 0x6e, 0x44, 0x82, 0xd8, 0xff, 0x6e, 0x44, 0x82, 0xd8, 0xff, 0x6e, 0x44, 0x82, 0xd8, 0xff, 0x6e, 0x44, 0x82, 0xd8, 0xff, 0x6e, 0x44, 0x82, 0xd8, 0xff, 0x6e, 0x44, 0x82, 0xd8, 0xff, 0x6e, 0x44, 0x82, 0xd8, 0xff, 0x6e, 0x44, 0x82, 0xd8, 0xff, 0x6e, 0x44, 0x82, 0xd8, 0xff, 0x6e, 0x44, 0x82, 0xd8, 0xff, 0x6e, 0x44, 0x82, 0xd8, 0xff, 0x6e, 0x44, 0x82, 0xd8, 0xff, 0x6e, 0x44, 0x82, 0xd8, 0xff, 0x6e, 0x44, 0x82, 0xd8, 0xff, 0x6e, 0x44, 0x82, 0xd8, 0xff, 0x6e, 0x44, 0x82, 0xd8, 0xff, 0x6e, 0x44, 0x82, 0xd8, 0xff, 0x6e, 0x44, 0x82, 0xd8, 0xff, 0x6e, 0x44, 0x82, 0xd8, 0xff, 0x6e, 0x44, 0x82, 0xd8, 0xff, 0x6e, 0x44, 0x82, 0xd8, 0xff, 0x6e, 0x44, 0x82, 0xd8, 0xff, 0x6e, 0x44, 0x82, 0xd8, 0xff, 0x6e, 0x44, 0x82, 0xd8, 0xff, 0x6e, 0x44, 0x82, 0xd8, 0xff, 0x6e, 0x44, 0x82, 0xd8, 0xff, 0x6e, 0x44, 0x82, 0xd8, 0xff, 0x6e, 0x44, 0x82, 0xd8, 0xff, 0x6e, 0x44, 0x82, 0xd8, 0xff, 0x6e, 0x44, 0x82, 0xd8, 0xff, 0x6e, 0x44, 0x82, 0xd8, 0xff, 0x6e, 0x44, 0x82, 0xd8, 0xff, 0x6e, 0x44, 0x82, 0xd8, 0xff, 0x6e, 0x44, 0x82, 0xd8, 0xff, 0x6e, 0x44, 0x82, 0xd8, 0xff, 0x6e, 0x44, 0x82, 0xd8, 0xff, 0x6e, 0x44, 0x82, 0xd8, 0xff, 0x6e, 0x44, 0x82, 0xd8, 0xff, 0x6e, 0x44, 0x82, 0xd8, 0xff, 0x6e, 0x44, 0x82, 0xd8, 0xff, 0x6e, 0x44, 0x82, 0xd8, 0xff, 0x6e, 0x44, 0x82, 0xd8, 0xff, 0x6e, 0x44, 0x82, 0xd8, 0xff, 0x6e, 0x44, 0x82, 0xd8, 0xff, 0x6e, 0x44, 0x82, 0xd8, 0xff, 0x6e, 0x44, 0x82, 0xd8, 0xff, 0x6e, 0x44, 0x82, 0xd8, 0xff, 0x6e, 0x44, 0x82, 0xd8, 0xff, 0x6e, 0x44, 0x82, 0xd8, ]
        let data = NSData(bytes: bytes, length: bytes.count)
        
        XCTAssertEqual(expected, data.description)
    }
    
    func test_debugDescription() {
        let expected =  "<ff4c3e00 55>"
        
        let bytes: [UInt8] = [0xff, 0x4c, 0x3e, 0x00, 0x55]
        let data = NSData(bytes: bytes, length: bytes.count)
        
        XCTAssertEqual(data.debugDescription, expected)
    }
    
    func test_limitDebugDescription() {
        let expected = "<ffffffff ffffffff ffffffff ffffffff ffffffff ffffffff ffffffff ffffffff ffffffff ffffffff ffffffff ffffffff ffffffff ffffffff ffffffff ffffffff ffffffff ffffffff ffffffff ffffffff ffffffff ffffffff ffffffff ffffffff ffffffff ffffffff ffffffff ffffffff ffffffff ffffffff ffffffff ffffffff ffffffff ffffffff ffffffff ffffffff ffffffff ffffffff ffffffff ffffffff ffffffff ffffffff ffffffff ffffffff ffffffff ffffffff ffffffff ffffffff ffffffff ffffffff ffffffff ffffffff ffffffff ffffffff ffffffff ffffffff ffffffff ffffffff ffffffff ffffffff ffffffff ffffffff ffffffff ffffffff ffffffff ffffffff ffffffff ffffffff ffffffff ffffffff ffffffff ffffffff ffffffff ffffffff ffffffff ffffffff ffffffff ffffffff ffffffff ffffffff ffffffff ffffffff ffffffff ffffffff ffffffff ffffffff ffffffff ffffffff ffffffff ffffffff ffffffff ffffffff ffffffff ffffffff ffffffff ffffffff ffffffff ffffffff ffffffff ffffffff ffffffff ffffffff ffffffff ffffffff ffffffff ffffffff ffffffff ffffffff ffffffff ffffffff ffffffff ffffffff ffffffff ffffffff ffffffff ffffffff ffffffff ffffffff ffffffff ffffffff ffffffff ffffffff ffffffff ffffffff ffffffff ffffffff ffffffff ffffffff ffffffff ffffffff ffffffff ffffffff ffffffff ffffffff ffffffff ffffffff ffffffff ffffffff ffffffff ffffffff ffffffff ffffffff ffffffff ffffffff ffffffff ffffffff ffffffff ffffffff ffffffff ffffffff ffffffff ffffffff ffffffff ffffffff ffffffff ffffffff ffffffff ffffffff ffffffff ffffffff ffffffff ffffffff ffffffff ffffffff ffffffff ffffffff ffffffff ffffffff ffffffff ffffffff ffffffff ffffffff ffffffff ffffffff ffffffff ffffffff ffffffff ffffffff ffffffff ffffffff ffffffff ffffffff ffffffff ffffffff ffffffff ffffffff ffffffff ffffffff ffffffff ffffffff ffffffff ffffffff ffffffff ffffffff ffffffff ffffffff ffffffff ffffffff ffffffff ffffffff ffffffff ffffffff ffffffff ffffffff ffffffff ffffffff ffffffff ffffffff ffffffff ffffffff ffffffff ffffffff ffffffff ffffffff ffffffff ffffffff ffffffff ffffffff ffffffff ffffffff ffffffff ffffffff ffffffff ffffffff ffffffff ffffffff ffffffff ffffffff ffffffff ffffffff ffffffff ffffffff ffffffff ffffffff ffffffff ffffffff ffffffff ffffffff ffffffff ffffffff ffffffff ffffffff ffffffff ffffffff ffffffff ffffffff ffffffff ffffffff ffffffff ffffffff ffffffff ffffffff ffffffff ffffffff ffffffff ffffffff>"
        let bytes = [UInt8](repeating: 0xff, count: 1024)
        let data = NSData(bytes: bytes, length: bytes.count)
        XCTAssertEqual(data.debugDescription, expected)
    }
    
    func test_longDebugDescription() {
        let expected = "<ffffffff ffffffff ffffffff ffffffff ffffffff ffffffff ffffffff ffffffff ffffffff ffffffff ffffffff ffffffff ffffffff ffffffff ffffffff ffffffff ffffffff ffffffff ffffffff ffffffff ffffffff ffffffff ffffffff ffffffff ffffffff ffffffff ffffffff ffffffff ffffffff ffffffff ffffffff ffffffff ffffffff ffffffff ffffffff ffffffff ffffffff ffffffff ffffffff ffffffff ffffffff ffffffff ffffffff ffffffff ffffffff ffffffff ffffffff ffffffff ffffffff ffffffff ffffffff ffffffff ffffffff ffffffff ffffffff ffffffff ffffffff ffffffff ffffffff ffffffff ffffffff ffffffff ffffffff ffffffff ffffffff ffffffff ffffffff ffffffff ffffffff ffffffff ffffffff ffffffff ffffffff ffffffff ffffffff ffffffff ffffffff ffffffff ffffffff ffffffff ffffffff ffffffff ffffffff ffffffff ffffffff ffffffff ffffffff ffffffff ffffffff ffffffff ffffffff ffffffff ffffffff ffffffff ffffffff ffffffff ffffffff ffffffff ffffffff ffffffff ffffffff ffffffff ffffffff ffffffff ffffffff ffffffff ffffffff ffffffff ffffffff ffffffff ffffffff ffffffff ffffffff ffffffff ffffffff ffffffff ffffffff ffffffff ffffffff ffffffff ffffffff ffffffff ffffffff ffffffff ffffffff ffffffff ffffffff ffffffff ... ffffffff ffffffff ffffffff ffffffff ffffffff ffffffff ffffffff ffffffff ffffffff ffffffff ffffffff ffffffff ffffffff ffffffff ffffffff ffffffff ffffffff ffffffff ffffffff ffffffff ffffffff ffffffff ffffffff ffffffff ffffffff ffffffff ffffffff ffffffff ffffffff ffffffff ffffffff ffffffff ffffffff ffffffff ffffffff ffffffff ffffffff ffffffff ffffffff ffffffff ffffffff ffffffff ffffffff ffffffff ffffffff ffffffff ffffffff ffffffff ffffffff ffffffff ffffffff ffffffff ffffffff ffffffff ffffffff ffffffff ffffffff ffffffff ffffffff ffffffff ffffffff ffffffff ffffffff ffffffff ffffffff ffffffff ffffffff ffffffff ffffffff ffffffff ffffffff ffffffff ffffffff ffffffff ffffffff ffffffff ffffffff ffffffff ffffffff ffffffff ffffffff ffffffff ffffffff ffffffff ffffffff ffffffff ffffffff ffffffff ffffffff ffffffff ffffffff ffffffff ffffffff ffffffff ffffffff ffffffff ffffffff ffffffff ffffffff ffffffff ffffffff ffffffff ffffffff ffffffff ffffffff ffffffff ffffffff ffffffff ffffffff ffffffff ffffffff ffffffff ffffffff ffffffff ffffffff ffffffff ffffffff ffffffff ffffffff ffffffff ffffffff ffffffff ffffffff ffffffff ffffffff ffffffff ffffffff ffffffff>"
        let bytes = [UInt8](repeating: 0xff, count: 100_000)
        let data = NSData(bytes: bytes, length: bytes.count)
        XCTAssertEqual(data.debugDescription, expected)
    }

    func test_edgeDebugDescription() {
        let expected = "<ffffffff ffffffff ffffffff ffffffff ffffffff ffffffff ffffffff ffffffff ffffffff ffffffff ffffffff ffffffff ffffffff ffffffff ffffffff ffffffff ffffffff ffffffff ffffffff ffffffff ffffffff ffffffff ffffffff ffffffff ffffffff ffffffff ffffffff ffffffff ffffffff ffffffff ffffffff ffffffff ffffffff ffffffff ffffffff ffffffff ffffffff ffffffff ffffffff ffffffff ffffffff ffffffff ffffffff ffffffff ffffffff ffffffff ffffffff ffffffff ffffffff ffffffff ffffffff ffffffff ffffffff ffffffff ffffffff ffffffff ffffffff ffffffff ffffffff ffffffff ffffffff ffffffff ffffffff ffffffff ffffffff ffffffff ffffffff ffffffff ffffffff ffffffff ffffffff ffffffff ffffffff ffffffff ffffffff ffffffff ffffffff ffffffff ffffffff ffffffff ffffffff ffffffff ffffffff ffffffff ffffffff ffffffff ffffffff ffffffff ffffffff ffffffff ffffffff ffffffff ffffffff ffffffff ffffffff ffffffff ffffffff ffffffff ffffffff ffffffff ffffffff ffffffff ffffffff ffffffff ffffffff ffffffff ffffffff ffffffff ffffffff ffffffff ffffffff ffffffff ffffffff ffffffff ffffffff ffffffff ffffffff ffffffff ffffffff ffffffff ffffffff ffffffff ffffffff ffffffff ffffffff ffffffff ffffffff ffffffff ... ffffff ffffffff ffffffff ffffffff ffffffff ffffffff ffffffff ffffffff ffffffff ffffffff ffffffff ffffffff ffffffff ffffffff ffffffff ffffffff ffffffff ffffffff ffffffff ffffffff ffffffff ffffffff ffffffff ffffffff ffffffff ffffffff ffffffff ffffffff ffffffff ffffffff ffffffff ffffffff ffffffff ffffffff ffffffff ffffffff ffffffff ffffffff ffffffff ffffffff ffffffff ffffffff ffffffff ffffffff ffffffff ffffffff ffffffff ffffffff ffffffff ffffffff ffffffff ffffffff ffffffff ffffffff ffffffff ffffffff ffffffff ffffffff ffffffff ffffffff ffffffff ffffffff ffffffff ffffffff ffffffff ffffffff ffffffff ffffffff ffffffff ffffffff ffffffff ffffffff ffffffff ffffffff ffffffff ffffffff ffffffff ffffffff ffffffff ffffffff ffffffff ffffffff ffffffff ffffffff ffffffff ffffffff ffffffff ffffffff ffffffff ffffffff ffffffff ffffffff ffffffff ffffffff ffffffff ffffffff ffffffff ffffffff ffffffff ffffffff ffffffff ffffffff ffffffff ffffffff ffffffff ffffffff ffffffff ffffffff ffffffff ffffffff ffffffff ffffffff ffffffff ffffffff ffffffff ffffffff ffffffff ffffffff ffffffff ffffffff ffffffff ffffffff ffffffff ffffffff ffffffff ffffffff ffffffff ffffffff ff>"
        let bytes = [UInt8](repeating: 0xff, count: 1025)
        let data = NSData(bytes: bytes, length: bytes.count)
        XCTAssertEqual(data.debugDescription, expected)
    }

    func test_edgeNoCopyDescription() {
        let expected = "<ffffffff ffffffff ffffffff ffffffff ffffffff ffffffff ffffffff ffffffff ffffffff ffffffff ffffffff ffffffff ffffffff ffffffff ffffffff ffffffff ffffffff ffffffff ffffffff ffffffff ffffffff ffffffff ffffffff ffffffff ffffffff ffffffff ffffffff ffffffff ffffffff ffffffff ffffffff ffffffff ffffffff ffffffff ffffffff ffffffff ffffffff ffffffff ffffffff ffffffff ffffffff ffffffff ffffffff ffffffff ffffffff ffffffff ffffffff ffffffff ffffffff ffffffff ffffffff ffffffff ffffffff ffffffff ffffffff ffffffff ffffffff ffffffff ffffffff ffffffff ffffffff ffffffff ffffffff ffffffff ffffffff ffffffff ffffffff ffffffff ffffffff ffffffff ffffffff ffffffff ffffffff ffffffff ffffffff ffffffff ffffffff ffffffff ffffffff ffffffff ffffffff ffffffff ffffffff ffffffff ffffffff ffffffff ffffffff ffffffff ffffffff ffffffff ffffffff ffffffff ffffffff ffffffff ffffffff ffffffff ffffffff ffffffff ffffffff ffffffff ffffffff ffffffff ffffffff ffffffff ffffffff ffffffff ffffffff ffffffff ffffffff ffffffff ffffffff ffffffff ffffffff ffffffff ffffffff ffffffff ffffffff ffffffff ffffffff ffffffff ffffffff ffffffff ffffffff ffffffff ffffffff ffffffff ffffffff ffffffff ... ffffff ffffffff ffffffff ffffffff ffffffff ffffffff ffffffff ffffffff ffffffff ffffffff ffffffff ffffffff ffffffff ffffffff ffffffff ffffffff ffffffff ffffffff ffffffff ffffffff ffffffff ffffffff ffffffff ffffffff ffffffff ffffffff ffffffff ffffffff ffffffff ffffffff ffffffff ffffffff ffffffff ffffffff ffffffff ffffffff ffffffff ffffffff ffffffff ffffffff ffffffff ffffffff ffffffff ffffffff ffffffff ffffffff ffffffff ffffffff ffffffff ffffffff ffffffff ffffffff ffffffff ffffffff ffffffff ffffffff ffffffff ffffffff ffffffff ffffffff ffffffff ffffffff ffffffff ffffffff ffffffff ffffffff ffffffff ffffffff ffffffff ffffffff ffffffff ffffffff ffffffff ffffffff ffffffff ffffffff ffffffff ffffffff ffffffff ffffffff ffffffff ffffffff ffffffff ffffffff ffffffff ffffffff ffffffff ffffffff ffffffff ffffffff ffffffff ffffffff ffffffff ffffffff ffffffff ffffffff ffffffff ffffffff ffffffff ffffffff ffffffff ffffffff ffffffff ffffffff ffffffff ffffffff ffffffff ffffffff ffffffff ffffffff ffffffff ffffffff ffffffff ffffffff ffffffff ffffffff ffffffff ffffffff ffffffff ffffffff ffffffff ffffffff ffffffff ffffffff ffffffff ffffffff ffffffff ffffffff ff>"
        let bytes = [UInt8](repeating: 0xff, count: 1025)
        let data = NSData(bytesNoCopy: UnsafeMutablePointer<Int8>(bytes), length: bytes.count, freeWhenDone: false)
        XCTAssertEqual(data.debugDescription, expected)
        XCTAssertEqual(data.bytes, bytes)
    }

    func test_initializeWithBase64EncodedDataGetsDecodedData() {
        let plainText = "ARMA virumque cano, Troiae qui primus ab oris\nItaliam, fato profugus, Laviniaque venit"
        let encodedText = "QVJNQSB2aXJ1bXF1ZSBjYW5vLCBUcm9pYWUgcXVpIHByaW11cyBhYiBvcmlzCkl0YWxpYW0sIGZhdG8gcHJvZnVndXMsIExhdmluaWFxdWUgdmVuaXQ="
        guard let encodedData = encodedText.bridge().data(using: NSUTF8StringEncoding) else {
            XCTFail("Could not get UTF-8 data")
            return
        }
        guard let decodedData = Data(base64Encoded: encodedData, options: []) else {
            XCTFail("Could not Base-64 decode data")
            return
        }
        guard let decodedText = NSString(data: decodedData, encoding: NSUTF8StringEncoding)?.bridge() else {
            XCTFail("Could not convert decoded data to a UTF-8 String")
            return
        }

        XCTAssertEqual(decodedText, plainText)
        XCTAssertTrue(decodedData == plainText.bridge().data(using: NSUTF8StringEncoding)!)
    }
    
    func test_initializeWithBase64EncodedDataWithNonBase64CharacterIsNil() {
        let encodedText = "QVJNQSB2aXJ1bXF1ZSBjYW5vLCBUcm9pYWUgcXVpIHBya$W11cyBhYiBvcmlzCkl0YWxpYW0sIGZhdG8gcHJvZnVndXMsIExhdmluaWFxdWUgdmVuaXQ="
        guard let encodedData = encodedText.bridge().data(using: NSUTF8StringEncoding) else {
            XCTFail("Could not get UTF-8 data")
            return
        }
        let decodedData = NSData(base64Encoded: encodedData, options: [])
        XCTAssertNil(decodedData)
    }
    
    func test_initializeWithBase64EncodedDataWithNonBase64CharacterWithOptionToAllowItSkipsCharacter() {
        let plainText = "ARMA virumque cano, Troiae qui primus ab oris\nItaliam, fato profugus, Laviniaque venit"
        let encodedText = "QVJNQSB2aXJ1bXF1ZSBjYW5vLCBUcm9pYWUgcXVpIHBya$W11cyBhYiBvcmlzCkl0YWxpYW0sIGZhdG8gcHJvZnVndXMsIExhdmluaWFxdWUgdmVuaXQ="
        guard let encodedData = encodedText.bridge().data(using: NSUTF8StringEncoding) else {
            XCTFail("Could not get UTF-8 data")
            return
        }
        guard let decodedData = Data(base64Encoded: encodedData, options: [.ignoreUnknownCharacters]) else {
            XCTFail("Could not Base-64 decode data")
            return
        }
        guard let decodedText = NSString(data: decodedData, encoding: NSUTF8StringEncoding)?.bridge() else {
            XCTFail("Could not convert decoded data to a UTF-8 String")
            return
        }
        
        XCTAssertEqual(decodedText, plainText)
        XCTAssertTrue(decodedData == plainText.bridge().data(using: NSUTF8StringEncoding)!)
    }
    
    func test_initializeWithBase64EncodedStringGetsDecodedData() {
        let plainText = "ARMA virumque cano, Troiae qui primus ab oris\nItaliam, fato profugus, Laviniaque venit"
        let encodedText = "QVJNQSB2aXJ1bXF1ZSBjYW5vLCBUcm9pYWUgcXVpIHByaW11cyBhYiBvcmlzCkl0YWxpYW0sIGZhdG8gcHJvZnVndXMsIExhdmluaWFxdWUgdmVuaXQ="
        guard let decodedData = Data(base64Encoded: encodedText, options: []) else {
            XCTFail("Could not Base-64 decode data")
            return
        }
        guard let decodedText = NSString(data: decodedData, encoding: NSUTF8StringEncoding)?.bridge() else {
            XCTFail("Could not convert decoded data to a UTF-8 String")
            return
        }
        
        XCTAssertEqual(decodedText, plainText)
    }
    
    func test_base64EncodedDataGetsEncodedText() {
        let plainText = "Constitit, et lacrimans, `Quis iam locus’ inquit `Achate,\nquae regio in terris nostri non plena laboris?`"
        let encodedText = "Q29uc3RpdGl0LCBldCBsYWNyaW1hbnMsIGBRdWlzIGlhbSBsb2N1c+KAmSBpbnF1aXQgYEFjaGF0ZSwKcXVhZSByZWdpbyBpbiB0ZXJyaXMgbm9zdHJpIG5vbiBwbGVuYSBsYWJvcmlzP2A="
        guard let data = plainText.bridge().data(using: NSUTF8StringEncoding) else {
            XCTFail("Could not encode UTF-8 string")
            return
        }
        let encodedData = data.base64EncodedData([])
        guard let encodedTextResult = NSString(data: encodedData, encoding: NSASCIIStringEncoding)?.bridge() else {
            XCTFail("Could not convert encoded data to an ASCII String")
            return
        }
        XCTAssertEqual(encodedTextResult, encodedText)
    }
    
    func test_base64EncodedDataWithOptionToInsertLineFeedsContainsLineFeed() {
        let plainText = "Constitit, et lacrimans, `Quis iam locus’ inquit `Achate,\nquae regio in terris nostri non plena laboris?`"
        let encodedText = "Q29uc3RpdGl0LCBldCBsYWNyaW1hbnMsIGBRdWlzIGlhbSBsb2N1c+KAmSBpbnF1\naXQgYEFjaGF0ZSwKcXVhZSByZWdpbyBpbiB0ZXJyaXMgbm9zdHJpIG5vbiBwbGVu\nYSBsYWJvcmlzP2A="
        guard let data = plainText.bridge().data(using: NSUTF8StringEncoding) else {
            XCTFail("Could not encode UTF-8 string")
            return
        }
        let encodedData = data.base64EncodedData([.encoding64CharacterLineLength, .encodingEndLineWithLineFeed])
        guard let encodedTextResult = NSString(data: encodedData, encoding: NSASCIIStringEncoding)?.bridge() else {
            XCTFail("Could not convert encoded data to an ASCII String")
            return
        }
        XCTAssertEqual(encodedTextResult, encodedText)
    }
    
    func test_base64EncodedDataWithOptionToInsertCarriageReturnContainsCarriageReturn() {
        let plainText = "Constitit, et lacrimans, `Quis iam locus’ inquit `Achate,\nquae regio in terris nostri non plena laboris?`"
        let encodedText = "Q29uc3RpdGl0LCBldCBsYWNyaW1hbnMsIGBRdWlzIGlhbSBsb2N1c+KAmSBpbnF1aXQgYEFjaGF0\rZSwKcXVhZSByZWdpbyBpbiB0ZXJyaXMgbm9zdHJpIG5vbiBwbGVuYSBsYWJvcmlzP2A="
        guard let data = plainText.bridge().data(using: NSUTF8StringEncoding) else {
            XCTFail("Could not encode UTF-8 string")
            return
        }
        let encodedData = data.base64EncodedData([.encoding76CharacterLineLength, .encodingEndLineWithCarriageReturn])
        guard let encodedTextResult = NSString(data: encodedData, encoding: NSASCIIStringEncoding)?.bridge() else {
            XCTFail("Could not convert encoded data to an ASCII String")
            return
        }
        XCTAssertEqual(encodedTextResult, encodedText)
    }
    
    func test_base64EncodedDataWithOptionToInsertCarriageReturnAndLineFeedContainsBoth() {
        let plainText = "Revocate animos, maestumque timorem mittite: forsan et haec olim meminisse iuvabit."
        let encodedText = "UmV2b2NhdGUgYW5pbW9zLCBtYWVzdHVtcXVlIHRpbW9yZW0gbWl0dGl0ZTogZm9yc2FuIGV0IGhh\r\nZWMgb2xpbSBtZW1pbmlzc2UgaXV2YWJpdC4="
        guard let data = plainText.bridge().data(using: NSUTF8StringEncoding) else {
            XCTFail("Could not encode UTF-8 string")
            return
        }
        let encodedData = data.base64EncodedData([.encoding76CharacterLineLength, .encodingEndLineWithCarriageReturn, .encodingEndLineWithLineFeed])
        guard let encodedTextResult = NSString(data: encodedData, encoding: NSASCIIStringEncoding)?.bridge() else {
            XCTFail("Could not convert encoded data to an ASCII String")
            return
        }
        XCTAssertEqual(encodedTextResult, encodedText)
    }
    
    func test_base64EncodedStringGetsEncodedText() {
        let plainText = "Revocate animos, maestumque timorem mittite: forsan et haec olim meminisse iuvabit."
        let encodedText = "UmV2b2NhdGUgYW5pbW9zLCBtYWVzdHVtcXVlIHRpbW9yZW0gbWl0dGl0ZTogZm9yc2FuIGV0IGhhZWMgb2xpbSBtZW1pbmlzc2UgaXV2YWJpdC4="
        guard let data = plainText.bridge().data(using: NSUTF8StringEncoding) else {
            XCTFail("Could not encode UTF-8 string")
            return
        }
        let encodedTextResult = data.base64EncodedString([])
        XCTAssertEqual(encodedTextResult, encodedText)

    }
    func test_base64DecodeWithPadding1() {
        let encodedPadding1 = "AoR="
        let dataPadding1Bytes : [UInt8] = [0x02,0x84]
        let dataPadding1 = NSData(bytes: dataPadding1Bytes, length: dataPadding1Bytes.count)
        
        
        guard let decodedPadding1 = Data(base64Encoded:encodedPadding1, options: []) else {
            XCTFail("Could not Base-64 decode data")
            return
        }
        XCTAssert(dataPadding1.isEqual(to: decodedPadding1))
    }
    func test_base64DecodeWithPadding2() {
        let encodedPadding2 = "Ao=="
        let dataPadding2Bytes : [UInt8] = [0x02]
        let dataPadding2 = NSData(bytes: dataPadding2Bytes, length: dataPadding2Bytes.count)
        
        
        guard let decodedPadding2 = Data(base64Encoded:encodedPadding2, options: []) else {
            XCTFail("Could not Base-64 decode data")
            return
        }
        XCTAssert(dataPadding2.isEqual(to: decodedPadding2))
    }
    func test_rangeOfData() {
        let baseData : [UInt8] = [0x00,0x01,0x02,0x03,0x04]
        let base = NSData(bytes: baseData, length: baseData.count)
        let baseFullRange = NSRange(location : 0,length : baseData.count)
        let noPrefixRange = NSRange(location : 2,length : baseData.count-2)
        let noSuffixRange = NSRange(location : 0,length : baseData.count-2)
        let notFoundRange = NSMakeRange(NSNotFound, 0)
        
        
        let prefixData : [UInt8] = [0x00,0x01]
        let prefix = Data(bytes: prefixData, count: prefixData.count)
        let prefixRange = NSMakeRange(0, prefixData.count)
        
        XCTAssert(NSEqualRanges(base.range(of: prefix, options: [], in: baseFullRange),prefixRange))
        XCTAssert(NSEqualRanges(base.range(of: prefix, options: [.anchored], in: baseFullRange),prefixRange))
        XCTAssert(NSEqualRanges(base.range(of: prefix, options: [.backwards], in: baseFullRange),prefixRange))
        XCTAssert(NSEqualRanges(base.range(of: prefix, options: [.backwards,.anchored], in: baseFullRange),notFoundRange))
        
        XCTAssert(NSEqualRanges(base.range(of: prefix, options: [], in: noPrefixRange),notFoundRange))
        XCTAssert(NSEqualRanges(base.range(of: prefix, options: [.backwards], in: noPrefixRange),notFoundRange))
        XCTAssert(NSEqualRanges(base.range(of: prefix, options: [], in: noSuffixRange),prefixRange))
        XCTAssert(NSEqualRanges(base.range(of: prefix, options: [.backwards], in: noSuffixRange),prefixRange))
        
        
        let suffixData : [UInt8] = [0x03,0x04]
        let suffix = Data(bytes: suffixData, count: suffixData.count)
        let suffixRange = NSMakeRange(3, suffixData.count)
        
        XCTAssert(NSEqualRanges(base.range(of: suffix, options: [], in: baseFullRange),suffixRange))
        XCTAssert(NSEqualRanges(base.range(of: suffix, options: [.anchored], in: baseFullRange),notFoundRange))
        XCTAssert(NSEqualRanges(base.range(of: suffix, options: [.backwards], in: baseFullRange),suffixRange))
        XCTAssert(NSEqualRanges(base.range(of: suffix, options: [.backwards,.anchored], in: baseFullRange),suffixRange))
        
        XCTAssert(NSEqualRanges(base.range(of: suffix, options: [], in: noPrefixRange),suffixRange))
        XCTAssert(NSEqualRanges(base.range(of: suffix, options: [.backwards], in: noPrefixRange),suffixRange))
        XCTAssert(NSEqualRanges(base.range(of: suffix, options: [], in: noSuffixRange),notFoundRange))
        XCTAssert(NSEqualRanges(base.range(of: suffix, options: [.backwards], in: noSuffixRange),notFoundRange))
        
        
        let sliceData : [UInt8] = [0x02,0x03]
        let slice = Data(bytes: sliceData, count: sliceData.count)
        let sliceRange = NSMakeRange(2, sliceData.count)
        
        XCTAssert(NSEqualRanges(base.range(of: slice, options: [], in: baseFullRange),sliceRange))
        XCTAssert(NSEqualRanges(base.range(of: slice, options: [.anchored], in: baseFullRange),notFoundRange))
        XCTAssert(NSEqualRanges(base.range(of: slice, options: [.backwards], in: baseFullRange),sliceRange))
        XCTAssert(NSEqualRanges(base.range(of: slice, options: [.backwards,.anchored], in: baseFullRange),notFoundRange))
        
        let empty = Data()
        XCTAssert(NSEqualRanges(base.range(of: empty, options: [], in: baseFullRange),notFoundRange))
        XCTAssert(NSEqualRanges(base.range(of: empty, options: [.anchored], in: baseFullRange),notFoundRange))
        XCTAssert(NSEqualRanges(base.range(of: empty, options: [.backwards], in: baseFullRange),notFoundRange))
        XCTAssert(NSEqualRanges(base.range(of: empty, options: [.backwards,.anchored], in: baseFullRange),notFoundRange))
        
    }

}<|MERGE_RESOLUTION|>--- conflicted
+++ resolved
@@ -44,13 +44,8 @@
     }
     
     func test_writeToURLOptions() {
-<<<<<<< HEAD
-        let saveData = try! Data(contentsOf: NSBundle.mainBundle().URLForResource("Test", withExtension: "plist")!)
+        let saveData = try! Data(contentsOf: NSBundle.main().URLForResource("Test", withExtension: "plist")!)
         let savePath = URL(fileURLWithPath: "/var/tmp/Test.plist")
-=======
-        let saveData = NSData(contentsOfURL: NSBundle.main().URLForResource("Test", withExtension: "plist")!)
-        let savePath = "/var/tmp/Test.plist"
->>>>>>> 841c6041
         do {
             try saveData.write(to: savePath, options: .dataWritingAtomic)
             let fileManager = NSFileManager.defaultManager()
